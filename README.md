--- conflicted
+++ resolved
@@ -69,10 +69,7 @@
 | heatmap               | Create a heatmap from annotate-mags-card output files.                               | [rgi](https://github.com/arpcard/rgi) | heatmap                              |
 | kmer-query-mags-card  | Pathogen-of-origin prediction for ARGs in MAGs.                                      | [rgi](https://github.com/arpcard/rgi) | kmer-query, load                     |
 | kmer-query-reads-card | Pathogen-of-origin prediction for ARGs in reads.                                     | [rgi](https://github.com/arpcard/rgi) | kmer-query, load                     |
-<<<<<<< HEAD
 | kmer-build-card       | Build a kmer database with a custom kmer length.                                     | [rgi](https://github.com/arpcard/rgi) | kmer-build                           |
-=======
->>>>>>> b327b226
 
 ## Dev environment
 This repository follows the _black_ code style. To make the development slightly easier
