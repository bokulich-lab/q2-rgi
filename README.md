# q2-amr
![CI](https://github.com/bokulich-lab/q2-amr/actions/workflows/ci-dev.yaml/badge.svg)
[![codecov](https://codecov.io/gh/bokulich-lab/q2-amr/branch/main/graph/badge.svg?token=THMBOFUZR0)](https://codecov.io/gh/bokulich-lab/q2-amr)
[![Code style: black](https://img.shields.io/badge/code%20style-black-000000.svg)](https://github.com/psf/black)

QIIME 2 plugin for antimicrobial resistance gene annotation of MAGs and metagenomic reads.

## Installation
To install _q2-amr_, follow the steps described below.

<details>
<summary><b>macOS (intel) / Linux</b></summary>

```shell
mamba create -yn q2-amr \
  -c https://packages.qiime2.org/qiime2/2024.2/shotgun/released/ \
  -c qiime2 -c conda-forge -c bioconda -c defaults \
<<<<<<< HEAD
  qiime2 q2cli q2templates q2-types q2-feature-table q2-demux rgi
=======
  qiime2 q2cli q2templates q2-types rgi tqdm
>>>>>>> b327b226

conda activate q2-amr

pip install --no-deps --force-reinstall \
  git+https://github.com/misialq/rgi.git@py38-fix \
  git+https://github.com/bokulich-lab/q2-amr.git
```

Refresh cache and check that everything worked:
```shell
qiime dev refresh-cache
qiime info
```
</details>

<details>
<summary><b>macOS (apple silicon)</b></summary>

```shell
CONDA_SUBDIR=osx-64 mamba create -yn q2-amr \
  -c https://packages.qiime2.org/qiime2/2024.2/shotgun/released/ \
  -c qiime2 -c conda-forge -c bioconda -c defaults \
<<<<<<< HEAD
  qiime2 q2cli q2templates q2-types q2-feature-table q2-demux rgi
=======
  qiime2 q2cli q2templates q2-types rgi tqdm
>>>>>>> b327b226

conda activate q2-amr
conda config --env --set subdir osx-64

pip install --no-deps --force-reinstall \
  git+https://github.com/misialq/rgi.git@py38-fix \
  git+https://github.com/bokulich-lab/q2-amr.git
```

Refresh cache and check that everything worked:
```shell
qiime dev refresh-cache
qiime info
```
</details>

## Functionality
This QIIME 2 plugin contains actions used to annotate short single/paired-end
sequencing reads and MAGs with antimicrobial resistance genes. Currently, the [CARD](https://card.mcmaster.ca) database is supported  (for details on
the implementation and usage, please refer to the [rgi](https://github.com/arpcard/rgi) documentation). Below you will
find an overview of actions available in the plugin.

| Action                | Description                                                                          | Underlying tool                       | Used function                        |
|-----------------------|--------------------------------------------------------------------------------------|---------------------------------------|--------------------------------------|
| fetch-card-db         | Download and preprocess CARD and WildCARD data.                                      | [rgi](https://github.com/arpcard/rgi) | card_annotation, wildcard_annotation |
| annotate-mags-card    | Annotate MAGs with antimicrobial resistance gene information from CARD.              | [rgi](https://github.com/arpcard/rgi) | main, load                           |
| annotate-reads-card   | Annotate metagenomic reads with antimicrobial resistance gene information from CARD. | [rgi](https://github.com/arpcard/rgi) | bwt, load                            |
| heatmap               | Create a heatmap from annotate-mags-card output files.                               | [rgi](https://github.com/arpcard/rgi) | heatmap                              |
| kmer-query-mags-card  | Pathogen-of-origin prediction for ARGs in MAGs.                                      | [rgi](https://github.com/arpcard/rgi) | kmer-query, load                     |
| kmer-query-reads-card | Pathogen-of-origin prediction for ARGs in reads.                                     | [rgi](https://github.com/arpcard/rgi) | kmer-query, load                     |

## Dev environment
This repository follows the _black_ code style. To make the development slightly easier
there are a couple of pre-commit hooks included here that will ensure that your changes
follow that formatting style. Before you start working on the code, please
install the hooks by executing `make dev` in your conda environment. From then on,
they will be run automatically every time you commit any changes.<|MERGE_RESOLUTION|>--- conflicted
+++ resolved
@@ -15,11 +15,7 @@
 mamba create -yn q2-amr \
   -c https://packages.qiime2.org/qiime2/2024.2/shotgun/released/ \
   -c qiime2 -c conda-forge -c bioconda -c defaults \
-<<<<<<< HEAD
-  qiime2 q2cli q2templates q2-types q2-feature-table q2-demux rgi
-=======
-  qiime2 q2cli q2templates q2-types rgi tqdm
->>>>>>> b327b226
+  qiime2 q2cli q2templates q2-types q2-feature-table q2-demux rgi tqdm
 
 conda activate q2-amr
 
@@ -42,11 +38,7 @@
 CONDA_SUBDIR=osx-64 mamba create -yn q2-amr \
   -c https://packages.qiime2.org/qiime2/2024.2/shotgun/released/ \
   -c qiime2 -c conda-forge -c bioconda -c defaults \
-<<<<<<< HEAD
-  qiime2 q2cli q2templates q2-types q2-feature-table q2-demux rgi
-=======
-  qiime2 q2cli q2templates q2-types rgi tqdm
->>>>>>> b327b226
+  qiime2 q2cli q2templates q2-types q2-feature-table q2-demux rgi tqdm
 
 conda activate q2-amr
 conda config --env --set subdir osx-64
