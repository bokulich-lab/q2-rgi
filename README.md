# q2-amr
![CI](https://github.com/bokulich-lab/q2-amr/actions/workflows/ci-dev.yaml/badge.svg)
[![codecov](https://codecov.io/gh/bokulich-lab/q2-amr/branch/main/graph/badge.svg?token=THMBOFUZR0)](https://codecov.io/gh/bokulich-lab/q2-amr)
[![Code style: black](https://img.shields.io/badge/code%20style-black-000000.svg)](https://github.com/psf/black)

QIIME 2 plugin for antimicrobial resistance gene annotation of MAGs and metagenomic reads.

## Installation
To install _q2-amr_, follow the steps described below.

<details>
<summary><b>macOS (intel) / Linux</b></summary>

```shell
mamba create -yn q2-amr \
  -c https://packages.qiime2.org/qiime2/2024.2/shotgun/released/  \
  -c qiime2 -c conda-forge -c bioconda -c defaults \
  qiime2 q2cli q2templates q2-types rgi

conda activate q2-amr

pip install --no-deps --force-reinstall \
  git+https://github.com/misialq/rgi.git@py38-fix \
  git+https://github.com/bokulich-lab/q2-amr.git

pip install git+https://github.com/qiime2/qiime2.git
```

Refresh cache and check that everything worked:
```shell
qiime dev refresh-cache
qiime info
```
</details>

<details>
<summary><b>macOS (apple silicon)</b></summary>

```shell
CONDA_SUBDIR=osx-64 mamba create -yn q2-amr \
  -c https://packages.qiime2.org/qiime2/2024.2/shotgun/released/ \
  -c qiime2 -c conda-forge -c bioconda -c defaults \
  qiime2 q2cli q2templates q2-types rgi

conda activate q2-amr
conda config --env --set subdir osx-64

pip install --no-deps --force-reinstall \
  git+https://github.com/misialq/rgi.git@py38-fix \
  git+https://github.com/bokulich-lab/q2-amr.git

pip install git+https://github.com/qiime2/qiime2.git
```

Refresh cache and check that everything worked:
```shell
qiime dev refresh-cache
qiime info
```
</details>

## Functionality
This QIIME 2 plugin contains actions used to annotate short single/paired-end
sequencing reads and MAGs with antimicrobial resistance genes. Currently, the [CARD](https://card.mcmaster.ca) database is supported  (for details on
the implementation and usage, please refer to the [rgi](https://github.com/arpcard/rgi) documentation). Below you will
find an overview of actions available in the plugin.

| Action                | Description                                                                          | Underlying tool                       | Used function                        |
|-----------------------|--------------------------------------------------------------------------------------|---------------------------------------|--------------------------------------|
| fetch-card-db         | Download and preprocess CARD and WildCARD data.                                      | [rgi](https://github.com/arpcard/rgi) | card_annotation, wildcard_annotation |
| annotate-mags-card    | Annotate MAGs with antimicrobial resistance gene information from CARD.              | [rgi](https://github.com/arpcard/rgi) | main, load                           |
| annotate-reads-card   | Annotate metagenomic reads with antimicrobial resistance gene information from CARD. | [rgi](https://github.com/arpcard/rgi) | bwt, load                            |
| heatmap               | Create a heatmap from annotate-mags-card output files.                               | [rgi](https://github.com/arpcard/rgi) | heatmap                              |
<<<<<<< HEAD
| kmer-query-mags-card  | Pathogen-of-origin prediction for ARGs in MAGs.                                      | [rgi](https://github.com/arpcard/rgi) | kmer-query                           |
| kmer-query-reads-card | Pathogen-of-origin prediction for ARGs in reads.                                     | [rgi](https://github.com/arpcard/rgi) | kmer-query                           |
| kmer-build-card       | Build a kmer database with a custom kmer length.                                     | [rgi](https://github.com/arpcard/rgi) | kmer-build                           |
=======
| kmer-query-mags-card  | Pathogen-of-origin prediction for ARGs in MAGs.                                      | [rgi](https://github.com/arpcard/rgi) | kmer-query, load                     |
| kmer-query-reads-card | Pathogen-of-origin prediction for ARGs in reads.                                     | [rgi](https://github.com/arpcard/rgi) | kmer-query, load                     |
>>>>>>> b4de45c0

## Dev environment
This repository follows the _black_ code style. To make the development slightly easier
there are a couple of pre-commit hooks included here that will ensure that your changes
follow that formatting style. Before you start working on the code, please
install the hooks by executing `make dev` in your conda environment. From then on,
they will be run automatically every time you commit any changes.<|MERGE_RESOLUTION|>--- conflicted
+++ resolved
@@ -71,14 +71,9 @@
 | annotate-mags-card    | Annotate MAGs with antimicrobial resistance gene information from CARD.              | [rgi](https://github.com/arpcard/rgi) | main, load                           |
 | annotate-reads-card   | Annotate metagenomic reads with antimicrobial resistance gene information from CARD. | [rgi](https://github.com/arpcard/rgi) | bwt, load                            |
 | heatmap               | Create a heatmap from annotate-mags-card output files.                               | [rgi](https://github.com/arpcard/rgi) | heatmap                              |
-<<<<<<< HEAD
-| kmer-query-mags-card  | Pathogen-of-origin prediction for ARGs in MAGs.                                      | [rgi](https://github.com/arpcard/rgi) | kmer-query                           |
-| kmer-query-reads-card | Pathogen-of-origin prediction for ARGs in reads.                                     | [rgi](https://github.com/arpcard/rgi) | kmer-query                           |
-| kmer-build-card       | Build a kmer database with a custom kmer length.                                     | [rgi](https://github.com/arpcard/rgi) | kmer-build                           |
-=======
 | kmer-query-mags-card  | Pathogen-of-origin prediction for ARGs in MAGs.                                      | [rgi](https://github.com/arpcard/rgi) | kmer-query, load                     |
 | kmer-query-reads-card | Pathogen-of-origin prediction for ARGs in reads.                                     | [rgi](https://github.com/arpcard/rgi) | kmer-query, load                     |
->>>>>>> b4de45c0
+| kmer-build-card       | Build a kmer database with a custom kmer length.                                     | [rgi](https://github.com/arpcard/rgi) | kmer-build                           |
 
 ## Dev environment
 This repository follows the _black_ code style. To make the development slightly easier
