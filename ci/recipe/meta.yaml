{% set data = load_setup_py_data() %}
{% set version = data.get('version') or 'placehold' %}

package:
  name: q2-amr
  version: {{ version }}

source:
  path: ../..

build:
  script: make install

requirements:
  host:
    - python=3.8.*
    - setuptools

  run:
<<<<<<< HEAD
    - ncbi-amrfinderplus
    - python {{ python }}
=======
    - python=3.8.*
>>>>>>> 38264119
    - qiime2 {{ qiime2_epoch }}.*
    - q2-types {{ qiime2_epoch }}.*
    - q2templates {{ qiime2_epoch }}.*
    - q2cli {{ qiime2_epoch }}.*
    - rgi
    - tqdm

test:
  requires:
    - coverage
    - pytest-cov
  imports:
    - q2_amr
    - qiime2.plugins.amr
  commands:
    - pytest --cov q2_amr --cov-report xml:coverage.xml --pyargs q2_amr

about:
  home: https://github.com/bokulich-lab/q2-amr
  license: BSD-3-Clause
  license_family: BSD<|MERGE_RESOLUTION|>--- conflicted
+++ resolved
@@ -17,12 +17,8 @@
     - setuptools
 
   run:
-<<<<<<< HEAD
     - ncbi-amrfinderplus
-    - python {{ python }}
-=======
     - python=3.8.*
->>>>>>> 38264119
     - qiime2 {{ qiime2_epoch }}.*
     - q2-types {{ qiime2_epoch }}.*
     - q2templates {{ qiime2_epoch }}.*
