# ----------------------------------------------------------------------------
# Copyright (c) 2019-2023, QIIME 2 development team.
#
# Distributed under the terms of the Modified BSD License.
#
# The full license is in the file LICENSE, distributed with this software.
# ----------------------------------------------------------------------------
import json
import re
from copy import copy

import pandas as pd
import qiime2.plugin.model as model
from q2_types.feature_data._format import DNAFASTAFormat
from q2_types.per_sample_sequences._format import BAMFormat, MultiDirValidationMixin
from qiime2.plugin import ValidationError


class CARDDatabaseFormat(model.TextFileFormat):
    def _validate(self, n_records=None):
        header_exp = [
            "model_id",
            "model_name",
            "model_type",
            "model_type_id",
            "model_description",
            "model_param",
            "model_sequences",
            "ARO_accession",
            "ARO_id",
            "ARO_name",
            "CARD_short_name",
            "ARO_description",
            "ARO_category",
            "description",
            "access",
        ]
        header_exp_2 = copy(header_exp)
        header_exp_2.pop(10)
        card_df = pd.read_json(str(self)).transpose()
        header_obs = list(card_df.columns)
        if header_obs != header_exp and header_obs != header_exp_2:
            raise ValidationError(
                "Header line does not match CARDDatabase format. Must consist of "
                "the following values: "
                + ", ".join(header_exp)
                + ".\n\nFound instead: "
                + ", ".join(header_obs)
            )

    def _validate_(self, level):
        self._validate()


class CARDWildcardIndexFormat(model.TextFileFormat):
    def _validate(self, n_records=None):
        header_exp = [
            "prevalence_sequence_id",
            "model_id",
            "aro_term",
            "aro_accession",
            "detection_model",
            "species_name",
            "ncbi_accession",
            "data_type",
            "rgi_criteria",
            "percent_identity",
            "bitscore",
            "amr_gene_family",
            "resistance_mechanism",
            "drug_class",
            "card_short_name",
        ]

        df = pd.read_csv(str(self), sep="\t")
        header_obs = list(df.columns)
        if not set(header_exp).issubset(set(header_obs)):
            raise ValidationError(
                "Values do not match CARDWildcardindexFormat. Must contain"
                "the following values: "
                + ", ".join(header_exp)
                + ".\n\nFound instead: "
                + ", ".join(header_obs)
            )

    def _validate_(self, level):
        self._validate()


class GapDNAFASTAFormat(DNAFASTAFormat):
    def __init__(self, *args, **kwargs):
        super().__init__(*args, **kwargs)
        self.alphabet += "-"


class CARDDatabaseDirectoryFormat(model.DirectoryFormat):
    card_fasta = model.File(
        r"card_database_v\d+\.\d+\.\d+.fasta", format=DNAFASTAFormat
    )
    card_fasta_all = model.File(
        r"card_database_v\d+\.\d+\.\d+_all.fasta", format=GapDNAFASTAFormat
    )
    wildcard = model.File("wildcard_database_v0.fasta", format=DNAFASTAFormat)
    wildcard_all = model.File(
        "wildcard_database_v0_all.fasta", format=GapDNAFASTAFormat
    )
    card_json = model.File("card.json", format=CARDDatabaseFormat)
    index = model.File("index-for-model-sequences.txt", format=CARDWildcardIndexFormat)
    homolog_model = model.File(
        "nucleotide_fasta_protein_homolog_model_variants.fasta", format=DNAFASTAFormat
    )
    overexpression_model = model.File(
        "nucleotide_fasta_protein_overexpression_model_variants.fasta",
        format=DNAFASTAFormat,
    )
    protein_model = model.File(
        "nucleotide_fasta_protein_variant_model_variants.fasta",
        format=DNAFASTAFormat,
    )
    rRNA_model = model.File(
        "nucleotide_fasta_rRNA_gene_variant_model_variants.fasta",
        format=GapDNAFASTAFormat,
    )


class CARDKmerTXTFormat(model.TextFileFormat):
    def _validate(self, n_records=None):
        pattern = r"^[AGCT]+\t\d+$"

        with open(str(self), "r") as file:
            lines = file.readlines()[:10]
            for line in lines:
                if not re.match(pattern, line.strip()):
                    raise ValidationError(
                        "The provided file is not the correct format. All lines must "
                        r"match the regex pattern r'^[AGCT]+\t\d+$'."
                    )

    def _validate_(self, level):
        self._validate()


class CARDKmerJSONFormat(model.TextFileFormat):
    def _validate(self, n_records=None):
        keys_exp = ["p", "c", "b", "s", "g"]
        with open(str(self)) as json_file:
            kmer_dict = json.load(json_file)
        keys_obs = list(kmer_dict.keys())

        if keys_obs != keys_exp:
            raise ValidationError(
                "Keys do not match KMERJSON format. Must consist of "
                "the following values: "
                + ", ".join(keys_exp)
                + ".\n\nFound instead: "
                + ", ".join(keys_obs)
            )

    def _validate_(self, level):
        self._validate()


class CARDKmerDatabaseDirectoryFormat(model.DirectoryFormat):
    kmer_json = model.File(r"\d+_kmer_db.json", format=CARDKmerJSONFormat)
    kmer_fasta = model.File(r"all_amr_\d+mers.txt", format=CARDKmerTXTFormat)


class CARDAnnotationTXTFormat(model.TextFileFormat):
    def _validate(self, n_records=None):
        header_exp = [
            "ORF_ID",
            "Contig",
            "Start",
            "Stop",
            "Orientation",
            "Cut_Off",
            "Pass_Bitscore",
            "Best_Hit_Bitscore",
            "Best_Hit_ARO",
            "Best_Identities",
            "ARO",
            "Model_type",
            "SNPs_in_Best_Hit_ARO",
            "Other_SNPs",
            "Drug Class",
            "Resistance Mechanism",
            "AMR Gene Family",
            "Predicted_DNA",
            "Predicted_Protein",
            "CARD_Protein_Sequence",
            "Percentage Length of Reference Sequence",
            "ID",
            "Model_ID",
            "Nudged",
            "Note",
        ]
        df = pd.read_csv(str(self), sep="\t")

        header_obs = list(df.columns)
        if header_obs != header_exp:
            raise ValidationError(
                "Header line does not match CARDAnnotation format. Must consist of "
                "the following values: "
                + ", ".join(header_exp)
                + ".\n\nFound instead: "
                + ", ".join(header_obs)
            )

    def _validate_(self, level):
        self._validate()


class CARDAnnotationJSONFormat(model.TextFileFormat):
    def _validate(self, n_records=None):
        keys_exp = [
            "match",
            "cvterm_id",
            "orf_prot_sequence",
            "model_id",
            "ARO_category",
            "orf_start",
            "ARO_accession",
            "evalue",
            "sequence_from_broadstreet",
            "query",
            "model_type_id",
            "model_type",
            "bit_score",
            "sequence_from_db",
            "query_end",
            "orf_dna_sequence",
            "pass_bitscore",
            "orf_end",
            "pass_evalue",
            "query_start",
            "perc_identity",
            "type_match",
            "max_identities",
            "orf_from",
            "ARO_name",
            "model_name",
            "orf_strand",
        ]
        keys_obs = []
        with open(str(self), "r") as f:
            json_str = f.read()
            json_data = json.loads(json_str)

        for k, v in json_data.items():
            for sub_k, sub_v in v.items():
                keys_obs.extend(sub_v.keys())

        if keys_obs and not set(keys_exp).issubset(set(keys_obs)):
            raise ValidationError(
                "Dict keys do not match CARDAnnotation format. Must consist of "
                "the following values: "
                + ", ".join(keys_exp)
                + ".\n\nFound instead: "
                + ", ".join(set(keys_obs))
            )

    def _validate_(self, level):
        self._validate()


class CARDAnnotationDirectoryFormat(MultiDirValidationMixin, model.DirectoryFormat):
    json = model.FileCollection(
        r".+amr_annotation.json$", format=CARDAnnotationJSONFormat
    )
    txt = model.FileCollection(r".+amr_annotation.txt$", format=CARDAnnotationTXTFormat)

    @json.set_path_maker
    def json_path_maker(self, sample_id, bin_id):
        return f"{sample_id}/{bin_id}/amr_annotation.json"

    @txt.set_path_maker
    def txt_path_maker(self, sample_id, bin_id):
        return f"{sample_id}/{bin_id}/amr_annotation.txt"


class CARDAlleleAnnotationFormat(model.TextFileFormat):
    def _validate(self, n_records=None):
        header_exp = [
            "Reference Sequence",
            "ARO Term",
            "ARO Accession",
            "Reference Model Type",
            "Reference DB",
            "Reference Allele Source",
            "Resistomes & Variants: Observed in Genome(s)",
            "Resistomes & Variants: Observed in Plasmid(s)",
            "Resistomes & Variants: Observed Pathogen(s)",
            "Completely Mapped Reads",
            "Mapped Reads with Flanking Sequence",
            "All Mapped Reads",
            "Percent Coverage",
            "Length Coverage (bp)",
            "Average MAPQ (Completely Mapped Reads)",
            "Mate Pair Linkage",
            "Reference Length",
            "AMR Gene Family",
            "Drug Class",
            "Resistance Mechanism",
        ]

        df = pd.read_csv(str(self), sep="\t")
        header_obs = list(df.columns)
        if not set(header_exp).issubset(set(header_obs)):
            raise ValidationError(
                "Header line does not match CARDAlleleAnnotationFormat. Must contain"
                "the following values: "
                + ", ".join(header_exp)
                + ".\n\nFound instead: "
                + ", ".join(header_obs)
            )

    def _validate_(self, level):
        self._validate()


class CARDGeneAnnotationFormat(model.TextFileFormat):
    def _validate(self, n_records=None):
        header_exp = [
            "ARO Term",
            "ARO Accession",
            "Reference Model Type",
            "Reference DB",
            "Alleles with Mapped Reads",
            "Reference Allele(s) Identity to CARD Reference Protein (%)",
            "Resistomes & Variants: Observed in Genome(s)",
            "Resistomes & Variants: Observed in Plasmid(s)",
            "Resistomes & Variants: Observed Pathogen(s)",
            "Completely Mapped Reads",
            "Mapped Reads with Flanking Sequence",
            "All Mapped Reads",
            "Average Percent Coverage",
            "Average Length Coverage (bp)",
            "Average MAPQ (Completely Mapped Reads)",
            "Number of Mapped Baits",
            "Number of Mapped Baits with Reads",
            "Average Number of reads per Bait",
            "Number of reads per Bait Coefficient of Variation (%)",
            "Number of reads mapping to baits and mapping to complete gene",
            "Number of reads mapping to baits and mapping to complete gene (%)",
            "Mate Pair Linkage (# reads)",
            "Reference Length",
            "AMR Gene Family",
            "Drug Class",
            "Resistance Mechanism",
        ]

        df = pd.read_csv(str(self), sep="\t")
        header_obs = list(df.columns)
        if not set(header_exp).issubset(set(header_obs)):
            raise ValidationError(
                "Header line does not match CARDGeneAnnotationFormat. Must contain"
                "the following values: "
                + ", ".join(header_exp)
                + ".\n\nFound instead: "
                + ", ".join(header_obs)
            )

    def _validate_(self, level):
        self._validate()


class CARDAnnotationStatsFormat(model.TextFileFormat):
    def _validate(self, n_records=None):
        header_exp = [
            "Stats for BAM file(s)",
            "Total reads",
            "Mapped reads",
            "Forward strand",
            "Reverse strand",
            "Failed QC",
            "Duplicates",
            "Paired-end reads",
            "'Proper-pairs'",
            "Both pairs mapped",
            "Read 1",
            "Read 2",
            "Singletons",
        ]

        with open(str(self), "r") as file:
            content = file.readlines()
        header_obs = [line.split(":")[0] for line in content if ":" in line]
        if not set(header_exp).issubset(set(header_obs)):
            raise ValidationError(
                "Values do not match CARDAnnotationStatsFormat. Must contain"
                "the following values: "
                + ", ".join(header_exp)
                + ".\n\nFound instead: "
                + ", ".join(header_obs)
            )

    def _validate_(self, level):
        self._validate()


class CARDAlleleAnnotationDirectoryFormat(
    MultiDirValidationMixin, model.DirectoryFormat
):
    allele = model.FileCollection(
        r".+allele_mapping_data.txt$", format=CARDAlleleAnnotationFormat
    )
    stats = model.FileCollection(
        r".+overall_mapping_stats.txt$", format=CARDAnnotationStatsFormat
    )
    bam = model.FileCollection(r".+sorted.length_100.bam$", format=BAMFormat)

    @allele.set_path_maker
    def allele_path_maker(self, sample_id):
        return "%s/allele_mapping_data.txt" % sample_id

    @stats.set_path_maker
    def stats_path_maker(self, sample_id):
        return "%s/overall_mapping_stats.txt" % sample_id

    @bam.set_path_maker
    def bam_path_maker(self, sample_id):
        return "%s/sorted.length_100.bam" % sample_id


class CARDGeneAnnotationDirectoryFormat(MultiDirValidationMixin, model.DirectoryFormat):
    gene = model.FileCollection(
        r".+gene_mapping_data.txt$", format=CARDGeneAnnotationFormat
    )

    @gene.set_path_maker
    def gene_path_maker(self, sample_id):
        return "%s/gene_mapping_data.txt" % sample_id


class CARDMAGsKmerAnalysisFormat(model.TextFileFormat):
    def _validate(self, n_records=None):
        header_exp = [
            "ORF_ID",
            "Contig",
            "Cut_Off",
            "Best_Hit_ARO",
            "CARD*kmer Prediction",
            "Taxonomic kmers",
            "Genomic kmers",
        ]

        df = pd.read_csv(str(self), sep="\t")
        header_obs = list(df.columns)
        if not set(header_exp).issubset(set(header_obs)):
            raise ValidationError(
                "Header line does not match CARDMAGsKmerAnalysisFormat. Must contain"
                "the following values: "
                + ", ".join(header_exp)
                + ".\n\nFound instead: "
                + ", ".join(header_obs)
            )

    def _validate_(self, level):
        self._validate()


class CARDMAGsKmerAnalysisJSONFormat(model.TextFileFormat):
    def _validate(self, n_records=None):
        keys_exp = [
            "ORF",
            "contig",
            "HSP",
            "ARO_model",
            "type_hit",
            "#_of_kmers_in_sequence",
            "#_of_AMR_kmers",
            "taxonomic_info",
            "genomic_info",
        ]
        with open(str(self)) as json_file:
<<<<<<< HEAD
            dict = json.load(json_file)

        keys_obs = list(next(iter(dict.values())).keys())

        if keys_obs != keys_exp:
            raise ValidationError(
                "Keys do not match CARDMAGsKmerAnalysisJSONFormat format. Must consist "
                "of the following values: "
                + ", ".join(keys_exp)
                + ".\n\nFound instead: "
                + ", ".join(keys_obs)
            )
=======
            json_dict = json.load(json_file)

        if json_dict:
            keys_obs = list(next(iter(json_dict.values())).keys())

            if not set(keys_exp).issubset(set(keys_obs)):
                raise ValidationError(
                    "Keys do not match CARDMAGsKmerAnalysisJSONFormat format. Must "
                    "consist of the following values: "
                    + ", ".join(keys_exp)
                    + ".\n\nFound instead: "
                    + ", ".join(keys_obs)
                )
>>>>>>> 0e1d37ac

    def _validate_(self, level):
        self._validate()


class CARDMAGsKmerAnalysisDirectoryFormat(
    MultiDirValidationMixin, model.DirectoryFormat
):
    txt = model.FileCollection(
        r".+\d+mer_analysis_rgi_summary\.txt$", format=CARDMAGsKmerAnalysisFormat
    )
    json = model.FileCollection(
        r".+\d+mer_analysis\.json$", format=CARDMAGsKmerAnalysisJSONFormat
    )

    @txt.set_path_maker
    def txt_path_maker(self, sample_id, bin_id):
        pattern = r"\d+mer_analysis_rgi_summary\.txt$"
        return f"{sample_id}/{bin_id}/{pattern}"

    @json.set_path_maker
    def json_path_maker(self, sample_id, bin_id):
        pattern = r"\d+mer_analysis_mags\.json$"
        return f"{sample_id}/{bin_id}/{pattern}"


class CARDReadsGeneKmerAnalysisFormat(model.TextFileFormat):
    def _validate(self, n_records=None):
        header_exp = [
            "ARO term",
            "Mapped reads with kmer DB hits",
            "CARD*kmer Prediction",
            "Single species (chromosome) reads",
            "Single species (chromosome or plasmid) reads",
            "Single species (plasmid) reads",
            "Single species (no genomic info) reads",
            "Single genus (chromosome) reads",
            "Single genus (chromosome or plasmid) reads",
            "Single genus (plasmid) reads",
            "Single genus (no genomic info) reads",
            "Promiscuous plasmid reads",
            "Unknown taxonomy (chromosome) reads",
            "Unknown taxonomy (chromosome or plasmid) reads",
            "Unknown taxonomy (no genomic info) reads",
        ]

        df = pd.read_csv(str(self), sep="\t")
        header_obs = list(df.columns)
        if not set(header_exp).issubset(set(header_obs)):
            raise ValidationError(
                "Header line does not match CARDReadsGeneKmerAnalysisFormat. Must "
                "contain the following values: "
                + ", ".join(header_exp)
                + ".\n\nFound instead: "
                + ", ".join(header_obs)
            )

    def _validate_(self, level):
        self._validate()


class CARDReadsAlleleKmerAnalysisFormat(model.TextFileFormat):
    def _validate(self, n_records=None):
        header_exp = [
            "Reference Sequence",
            "Mapped reads with kmer DB hits",
            "CARD*kmer Prediction",
            "Single species (chromosome) reads",
            "Single species (chromosome or plasmid) reads",
            "Single species (plasmid) reads",
            "Single species (no genomic info) reads",
            "Single genus (chromosome) reads",
            "Single genus (chromosome or plasmid) reads",
            "Single genus (plasmid) reads",
            "Single genus (no genomic info) reads",
            "Promiscuous plasmid reads",
            "Unknown taxonomy (chromosome) reads",
            "Unknown taxonomy (chromosome or plasmid) reads",
            "Unknown taxonomy (no genomic info) reads",
        ]

        df = pd.read_csv(str(self), sep="\t")
        header_obs = list(df.columns)
        if not set(header_exp).issubset(set(header_obs)):
            raise ValidationError(
                "Header line does not match CARDReadsAlleleKmerAnalysisFormat. Must "
                "contain the following values: "
                + ", ".join(header_exp)
                + ".\n\nFound instead: "
                + ", ".join(header_obs)
            )

    def _validate_(self, level):
        self._validate()


class CARDReadsKmerAnalysisJSONFormat(model.TextFileFormat):
    def _validate(self, n_records=None):
        keys_exp = [
            "reference",
            "#_of_kmers_in_sequence",
            "#_of_AMR_kmers",
            "SAM_flag",
            "MAPQ",
            "taxonomic_info",
            "genomic_info",
        ]
        with open(str(self)) as json_file:
<<<<<<< HEAD
            dict = json.load(json_file)

        keys_obs = list(next(iter(dict.values())).keys())

        if keys_obs != keys_exp:
            raise ValidationError(
                "Keys do not match CARDReadsKmerAnalysisJSONFormat format. Must consist"
                " of the following values: "
                + ", ".join(keys_exp)
                + ".\n\nFound instead: "
                + ", ".join(keys_obs)
            )
=======
            json_dict = json.load(json_file)

        if json_dict:
            keys_obs = list(next(iter(json_dict.values())).keys())

            if not set(keys_exp).issubset(set(keys_obs)):
                raise ValidationError(
                    "Keys do not match CARDReadsKmerAnalysisJSONFormat format. Must "
                    "consist of the following values: "
                    + ", ".join(keys_exp)
                    + ".\n\nFound instead: "
                    + ", ".join(keys_obs)
                )
>>>>>>> 0e1d37ac

    def _validate_(self, level):
        self._validate()


class CARDReadsAlleleKmerAnalysisDirectoryFormat(
    MultiDirValidationMixin, model.DirectoryFormat
):
    txt = model.FileCollection(
        r".+\d+mer_analysis\.allele\.txt$", format=CARDReadsAlleleKmerAnalysisFormat
    )
    json = model.FileCollection(
        r".+\d+mer_analysis\.json$", format=CARDReadsKmerAnalysisJSONFormat
    )

    @txt.set_path_maker
    def txt_path_maker(self, sample_id):
        pattern = r"\d+mer_analysis\.allele\.txt$"
        return f"{sample_id}/{pattern}"

    @json.set_path_maker
    def json_path_maker(self, sample_id):
        pattern = r"\d+mer_analysis\.json$"
        return f"{sample_id}/{pattern}"


class CARDReadsGeneKmerAnalysisDirectoryFormat(
    MultiDirValidationMixin, model.DirectoryFormat
):
    txt = model.FileCollection(
        r".+\d+mer_analysis\.gene\.txt$", format=CARDReadsGeneKmerAnalysisFormat
    )

    @txt.set_path_maker
    def txt_path_maker(self, sample_id):
        pattern = r"\d+mer_analysis\.gene\.txt$"
        return f"{sample_id}/{pattern}"<|MERGE_RESOLUTION|>--- conflicted
+++ resolved
@@ -473,20 +473,6 @@
             "genomic_info",
         ]
         with open(str(self)) as json_file:
-<<<<<<< HEAD
-            dict = json.load(json_file)
-
-        keys_obs = list(next(iter(dict.values())).keys())
-
-        if keys_obs != keys_exp:
-            raise ValidationError(
-                "Keys do not match CARDMAGsKmerAnalysisJSONFormat format. Must consist "
-                "of the following values: "
-                + ", ".join(keys_exp)
-                + ".\n\nFound instead: "
-                + ", ".join(keys_obs)
-            )
-=======
             json_dict = json.load(json_file)
 
         if json_dict:
@@ -500,7 +486,6 @@
                     + ".\n\nFound instead: "
                     + ", ".join(keys_obs)
                 )
->>>>>>> 0e1d37ac
 
     def _validate_(self, level):
         self._validate()
@@ -609,20 +594,6 @@
             "genomic_info",
         ]
         with open(str(self)) as json_file:
-<<<<<<< HEAD
-            dict = json.load(json_file)
-
-        keys_obs = list(next(iter(dict.values())).keys())
-
-        if keys_obs != keys_exp:
-            raise ValidationError(
-                "Keys do not match CARDReadsKmerAnalysisJSONFormat format. Must consist"
-                " of the following values: "
-                + ", ".join(keys_exp)
-                + ".\n\nFound instead: "
-                + ", ".join(keys_obs)
-            )
-=======
             json_dict = json.load(json_file)
 
         if json_dict:
@@ -636,7 +607,6 @@
                     + ".\n\nFound instead: "
                     + ", ".join(keys_obs)
                 )
->>>>>>> 0e1d37ac
 
     def _validate_(self, level):
         self._validate()
