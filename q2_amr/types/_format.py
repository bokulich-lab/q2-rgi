# ----------------------------------------------------------------------------
# Copyright (c) 2019-2023, QIIME 2 development team.
#
# Distributed under the terms of the Modified BSD License.
#
# The full license is in the file LICENSE, distributed with this software.
# ----------------------------------------------------------------------------
import json
from copy import copy
import pandas as pd
import qiime2.plugin.model as model
from q2_types_genomics.per_sample_data._format import MultiDirValidationMixin
from qiime2.plugin import ValidationError


class CARDDatabaseFormat(model.TextFileFormat):
    def _validate(self, n_records=None):
<<<<<<< HEAD
        header_exp = ['model_id', 'model_name', 'model_type', 'model_type_id', 'model_description', 'model_param',
                      'model_sequences', 'ARO_accession', 'ARO_id', 'ARO_name', 'CARD_short_name', 'ARO_description',
                      'ARO_category', 'description', 'access']

=======
        header_exp = [
            "model_id",
            "model_name",
            "model_type",
            "model_type_id",
            "model_description",
            "model_param",
            "model_sequences",
            "ARO_accession",
            "ARO_id",
            "ARO_name",
            "CARD_short_name",
            "ARO_description",
            "ARO_category",
            "description",
            "access",
        ]
>>>>>>> 54d40c71
        header_exp_2 = copy(header_exp)
        header_exp_2.pop(10)
        card_df = pd.read_json(str(self)).transpose()
        header_obs = list(card_df.columns)
        if header_obs != header_exp and header_obs != header_exp_2:
            raise ValidationError(
                "Header line does not match CARDDatabase format. Must consist of "
                "the following values: "
                + ", ".join(header_exp)
                + ".\n\nFound instead: "
                + ", ".join(header_obs)
            )

    def _validate_(self, level):
        self._validate()


CARDDatabaseDirectoryFormat = model.SingleFileDirectoryFormat(
    "CARDDatabaseDirectoryFormat", "card.json", CARDDatabaseFormat
)


class CARDAnnotationTXTFormat(model.TextFileFormat):
    def _validate(self, n_records=None):
<<<<<<< HEAD
        header_exp = ['ORF_ID', 'Contig', 'Start', 'Stop', 'Orientation', 'Cut_Off', 'Pass_Bitscore',
                      'Best_Hit_Bitscore',
                      'Best_Hit_ARO', 'Best_Identities', 'ARO', 'Model_type', 'SNPs_in_Best_Hit_ARO', 'Other_SNPs',
                      'Drug Class', 'Resistance Mechanism', 'AMR Gene Family', 'Predicted_DNA', 'Predicted_Protein',
                      'CARD_Protein_Sequence', 'Percentage Length of Reference Sequence', 'ID', 'Model_ID', 'Nudged',
                      'Note']
=======
        header_exp = [
            "ORF_ID",
            "Contig",
            "Start",
            "Stop",
            "Orientation",
            "Cut_Off",
            "Pass_Bitscore",
            "Best_Hit_Bitscore",
            "Best_Hit_ARO",
            "Best_Identities",
            "ARO",
            "Model_type",
            "SNPs_in_Best_Hit_ARO",
            "Other_SNPs",
            "Drug Class",
            "Resistance Mechanism",
            "AMR Gene Family",
            "Predicted_DNA",
            "Predicted_Protein",
            "CARD_Protein_Sequence",
            "Percentage Length of Reference Sequence",
            "ID",
            "Model_ID",
            "Nudged",
            "Note",
        ]
>>>>>>> 54d40c71
        df = pd.read_csv(str(self), sep="\t")

        header_obs = list(df.columns)
        if header_obs != header_exp:
            raise ValidationError(
                "Header line does not match CARDAnnotation format. Must consist of "
                "the following values: "
                + ", ".join(header_exp)
                + ".\n\nFound instead: "
                + ", ".join(header_obs)
            )

    def _validate_(self, level):
        self._validate()


class CARDAnnotationJSONFormat(model.TextFileFormat):
    def _validate(self, n_records=None):
<<<<<<< HEAD
        keys_exp = ['bit_score', 'sequence_from_broadstreet', 'query_start', 'ARO_name', 'sequence_from_db',
                    'max_identities', 'orf_prot_sequence', 'query_snp', 'match', 'orf_strand', 'model_id', 'evalue',
                    'model_name', 'model_type', 'model_type_id', 'orf_from', 'ARO_accession', 'partial', 'orf_end',
                    'dna_sequence_from_broadstreet', 'perc_identity', 'query_end', 'cvterm_id', 'type_match',
                    'pass_evalue', 'pass_bitscore', 'ARO_category', 'snp', 'orf_dna_sequence', 'query', 'orf_start']

        with open(str(self), 'r') as f:
=======
        keys_exp = [
            "match",
            "cvterm_id",
            "orf_prot_sequence",
            "model_id",
            "ARO_category",
            "orf_start",
            "ARO_accession",
            "evalue",
            "sequence_from_broadstreet",
            "query",
            "model_type_id",
            "model_type",
            "bit_score",
            "sequence_from_db",
            "query_end",
            "orf_dna_sequence",
            "pass_bitscore",
            "orf_end",
            "pass_evalue",
            "query_start",
            "perc_identity",
            "type_match",
            "max_identities",
            "orf_from",
            "ARO_name",
            "model_name",
            "orf_strand",
        ]
        keys_obs = []
        with open(str(self), "r") as f:
>>>>>>> 54d40c71
            json_str = f.read()
            json_data = json.loads(json_str)

        for k, v in json_data.items():
            for sub_k, sub_v in v.items():
                keys_obs.extend(sub_v.keys())

        if keys_obs and not set(keys_exp).issubset(set(keys_obs)):
            raise ValidationError(
                "Dict keys do not match CARDAnnotation format. Must consist of "
                "the following values: "
                + ", ".join(keys_exp)
                + ".\n\nFound instead: "
                + ", ".join(set(keys_obs))
            )

    def _validate_(self, level):
        self._validate()


class CARDAnnotationDirectoryFormat(MultiDirValidationMixin, model.DirectoryFormat):
    json = model.FileCollection(
        r".+amr_annotation.json$", format=CARDAnnotationJSONFormat
    )
    txt = model.FileCollection(r".+amr_annotation.txt$", format=CARDAnnotationTXTFormat)

    @json.set_path_maker
    def json_path_maker(self, sample_id, bin_id):
        return f"{sample_id}/{bin_id}/amr_annotation.json"

    @txt.set_path_maker
    def txt_path_maker(self, sample_id, bin_id):
        return f"{sample_id}/{bin_id}/amr_annotation.txt"


class CARDAlleleAnnotationFormat(model.TextFileFormat):
    def _validate(self, n_records=None):
        header_exp = [
            "Reference Sequence",
            "ARO Term",
            "ARO Accession",
            "Reference Model Type",
            "Reference DB",
            "Reference Allele Source",
            "Resistomes & Variants: Observed in Genome(s)",
            "Resistomes & Variants: Observed in Plasmid(s)",
            "Resistomes & Variants: Observed Pathogen(s)",
            "Completely Mapped Reads",
            "Mapped Reads with Flanking Sequence",
            "All Mapped Reads",
            "Percent Coverage",
            "Length Coverage (bp)",
            "Average MAPQ (Completely Mapped Reads)",
            "Mate Pair Linkage",
            "Reference Length",
            "AMR Gene Family",
            "Drug Class",
            "Resistance Mechanism",
        ]

        df = pd.read_csv(str(self), sep="\t")
        header_obs = list(df.columns)
        if not set(header_exp).issubset(set(header_obs)):
            raise ValidationError(
                "Header line does not match CARDAlleleAnnotationFormat. Must contain"
                "the following values: "
                + ", ".join(header_exp)
                + ".\n\nFound instead: "
                + ", ".join(header_obs)
            )

    def _validate_(self, level):
        self._validate()


<<<<<<< HEAD
class CARDAnnotationDirectoryFormat(model.DirectoryFormat):
    json = model.File(r'amr_annotation.json', format=CARDAnnotationJSONFormat)
    txt = model.File(r'amr_annotation.txt', format=CARDAnnotationTXTFormat)
=======
class CARDGeneAnnotationFormat(model.TextFileFormat):
    def _validate(self, n_records=None):
        header_exp = [
            "ARO Term",
            "ARO Accession",
            "Reference Model Type",
            "Reference DB",
            "Alleles with Mapped Reads",
            "Reference Allele(s) Identity to CARD Reference Protein (%)",
            "Resistomes & Variants: Observed in Genome(s)",
            "Resistomes & Variants: Observed in Plasmid(s)",
            "Resistomes & Variants: Observed Pathogen(s)",
            "Completely Mapped Reads",
            "Mapped Reads with Flanking Sequence",
            "All Mapped Reads",
            "Average Percent Coverage",
            "Average Length Coverage (bp)",
            "Average MAPQ (Completely Mapped Reads)",
            "Number of Mapped Baits",
            "Number of Mapped Baits with Reads",
            "Average Number of reads per Bait",
            "Number of reads per Bait Coefficient of Variation (%)",
            "Number of reads mapping to baits and mapping to complete gene",
            "Number of reads mapping to baits and mapping to complete gene (%)",
            "Mate Pair Linkage (# reads)",
            "Reference Length",
            "AMR Gene Family",
            "Drug Class",
            "Resistance Mechanism",
        ]

        df = pd.read_csv(str(self), sep="\t")
        header_obs = list(df.columns)
        if not set(header_exp).issubset(set(header_obs)):
            raise ValidationError(
                "Header line does not match CARDGeneAnnotationFormat. Must contain"
                "the following values: "
                + ", ".join(header_exp)
                + ".\n\nFound instead: "
                + ", ".join(header_obs)
            )

    def _validate_(self, level):
        self._validate()


class CARDAnnotationStatsFormat(model.TextFileFormat):
    def _validate(self, n_records=None):
        header_exp = [
            "Stats for BAM file(s)",
            "Total reads",
            "Mapped reads",
            "Forward strand",
            "Reverse strand",
            "Failed QC",
            "Duplicates",
            "Paired-end reads",
            "'Proper-pairs'",
            "Both pairs mapped",
            "Read 1",
            "Read 2",
            "Singletons",
        ]

        with open(str(self), "r") as file:
            content = file.readlines()
        header_obs = [line.split(":")[0] for line in content if ":" in line]
        if not set(header_exp).issubset(set(header_obs)):
            raise ValidationError(
                "Values do not match CARDAnnotationStatsFormat. Must contain"
                "the following values: "
                + ", ".join(header_exp)
                + ".\n\nFound instead: "
                + ", ".join(header_obs)
            )

    def _validate_(self, level):
        self._validate()


class CARDAlleleAnnotationDirectoryFormat(
    MultiDirValidationMixin, model.DirectoryFormat
):
    allele = model.FileCollection(
        r".+(allele_mapping_data.txt)$", format=CARDAlleleAnnotationFormat
    )
    stats = model.FileCollection(
        r".+(overall_mapping_stats.txt)$", format=CARDAnnotationStatsFormat
    )

    @allele.set_path_maker
    def allele_path_maker(self, sample_id):
        return "%s/allele_mapping_data.txt" % sample_id

    @stats.set_path_maker
    def stats_path_maker(self, sample_id):
        return "%s/overall_mapping_stats.txt" % sample_id


class CARDGeneAnnotationDirectoryFormat(MultiDirValidationMixin, model.DirectoryFormat):
    gene = model.FileCollection(
        r".+(gene_mapping_data.txt)$", format=CARDGeneAnnotationFormat
    )
    stats = model.FileCollection(
        r".+(overall_mapping_stats.txt)$", format=CARDAnnotationStatsFormat
    )

    @gene.set_path_maker
    def gene_path_maker(self, sample_id):
        return "%s/gene_mapping_data.txt" % sample_id

    @stats.set_path_maker
    def stats_path_maker(self, sample_id):
        return "%s/overall_mapping_stats.txt" % sample_id
>>>>>>> 54d40c71
<|MERGE_RESOLUTION|>--- conflicted
+++ resolved
@@ -7,6 +7,7 @@
 # ----------------------------------------------------------------------------
 import json
 from copy import copy
+
 import pandas as pd
 import qiime2.plugin.model as model
 from q2_types_genomics.per_sample_data._format import MultiDirValidationMixin
@@ -15,12 +16,6 @@
 
 class CARDDatabaseFormat(model.TextFileFormat):
     def _validate(self, n_records=None):
-<<<<<<< HEAD
-        header_exp = ['model_id', 'model_name', 'model_type', 'model_type_id', 'model_description', 'model_param',
-                      'model_sequences', 'ARO_accession', 'ARO_id', 'ARO_name', 'CARD_short_name', 'ARO_description',
-                      'ARO_category', 'description', 'access']
-
-=======
         header_exp = [
             "model_id",
             "model_name",
@@ -38,7 +33,6 @@
             "description",
             "access",
         ]
->>>>>>> 54d40c71
         header_exp_2 = copy(header_exp)
         header_exp_2.pop(10)
         card_df = pd.read_json(str(self)).transpose()
@@ -63,14 +57,6 @@
 
 class CARDAnnotationTXTFormat(model.TextFileFormat):
     def _validate(self, n_records=None):
-<<<<<<< HEAD
-        header_exp = ['ORF_ID', 'Contig', 'Start', 'Stop', 'Orientation', 'Cut_Off', 'Pass_Bitscore',
-                      'Best_Hit_Bitscore',
-                      'Best_Hit_ARO', 'Best_Identities', 'ARO', 'Model_type', 'SNPs_in_Best_Hit_ARO', 'Other_SNPs',
-                      'Drug Class', 'Resistance Mechanism', 'AMR Gene Family', 'Predicted_DNA', 'Predicted_Protein',
-                      'CARD_Protein_Sequence', 'Percentage Length of Reference Sequence', 'ID', 'Model_ID', 'Nudged',
-                      'Note']
-=======
         header_exp = [
             "ORF_ID",
             "Contig",
@@ -98,7 +84,6 @@
             "Nudged",
             "Note",
         ]
->>>>>>> 54d40c71
         df = pd.read_csv(str(self), sep="\t")
 
         header_obs = list(df.columns)
@@ -117,15 +102,6 @@
 
 class CARDAnnotationJSONFormat(model.TextFileFormat):
     def _validate(self, n_records=None):
-<<<<<<< HEAD
-        keys_exp = ['bit_score', 'sequence_from_broadstreet', 'query_start', 'ARO_name', 'sequence_from_db',
-                    'max_identities', 'orf_prot_sequence', 'query_snp', 'match', 'orf_strand', 'model_id', 'evalue',
-                    'model_name', 'model_type', 'model_type_id', 'orf_from', 'ARO_accession', 'partial', 'orf_end',
-                    'dna_sequence_from_broadstreet', 'perc_identity', 'query_end', 'cvterm_id', 'type_match',
-                    'pass_evalue', 'pass_bitscore', 'ARO_category', 'snp', 'orf_dna_sequence', 'query', 'orf_start']
-
-        with open(str(self), 'r') as f:
-=======
         keys_exp = [
             "match",
             "cvterm_id",
@@ -157,7 +133,6 @@
         ]
         keys_obs = []
         with open(str(self), "r") as f:
->>>>>>> 54d40c71
             json_str = f.read()
             json_data = json.loads(json_str)
 
@@ -233,11 +208,6 @@
         self._validate()
 
 
-<<<<<<< HEAD
-class CARDAnnotationDirectoryFormat(model.DirectoryFormat):
-    json = model.File(r'amr_annotation.json', format=CARDAnnotationJSONFormat)
-    txt = model.File(r'amr_annotation.txt', format=CARDAnnotationTXTFormat)
-=======
 class CARDGeneAnnotationFormat(model.TextFileFormat):
     def _validate(self, n_records=None):
         header_exp = [
@@ -351,5 +321,4 @@
 
     @stats.set_path_maker
     def stats_path_maker(self, sample_id):
-        return "%s/overall_mapping_stats.txt" % sample_id
->>>>>>> 54d40c71
+        return "%s/overall_mapping_stats.txt" % sample_id