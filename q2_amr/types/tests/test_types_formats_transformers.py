# ----------------------------------------------------------------------------
# Copyright (c) 2019-2023, QIIME 2 development team.
#
# Distributed under the terms of the Modified BSD License.
#
# The full license is in the file LICENSE, distributed with this software.
# ----------------------------------------------------------------------------
import json
import os
import tempfile

import pandas as pd
import pkg_resources
import qiime2
from Bio import SeqIO
from q2_types.feature_data import (
    DNAFASTAFormat,
    DNAIterator,
    ProteinFASTAFormat,
    ProteinIterator,
)
from q2_types_genomics.genome_data import GenesDirectoryFormat, ProteinsDirectoryFormat
from qiime2.plugin.testing import TestPluginBase
from skbio import DNA, Protein

from q2_amr.types import (
    CARDAlleleAnnotationDirectoryFormat,
    CARDGeneAnnotationDirectoryFormat,
)
from q2_amr.types._format import (
    CARDAnnotationDirectoryFormat,
    CARDAnnotationTXTFormat,
    CARDDatabaseFormat,
)
from q2_amr.types._transformer import (
    _read_from_card_file,
    card_annotation_df_to_fasta,
    extract_sequence,
)


class AMRTypesTestPluginBase(TestPluginBase):
    package = "q2_amr.types.tests"

    def setUp(self):
        super().setUp()
        self.temp_dir = tempfile.TemporaryDirectory(prefix="q2-amr-test-temp-")

    def tearDown(self):
        self.temp_dir.cleanup()

    def get_data_path(self, filename):
        return pkg_resources.resource_filename(self.package, "data/%s" % filename)


class TestCARDDatabaseTypesAndFormats(AMRTypesTestPluginBase):
    def test_card_database_format_validate_positive(self):
        filepath = self.get_data_path("card_test.json")
        format = CARDDatabaseFormat(filepath, mode="r")
        format.validate()

    def test_dataframe_to_card_format_transformer(self):
        filepath = self.get_data_path("card_test.json")
        transformer = self.get_transformer(pd.DataFrame, CARDDatabaseFormat)
        card_df = pd.read_json(filepath).transpose()
        obs = transformer(card_df)
        self.assertIsInstance(obs, CARDDatabaseFormat)

    def test_card_format_to_dataframe_transformer(self):
        filepath = self.get_data_path("card_test.json")
        transformer = self.get_transformer(CARDDatabaseFormat, pd.DataFrame)
        card_db = CARDDatabaseFormat(filepath, mode="r")
        obs = transformer(card_db)
        self.assertIsInstance(obs, pd.DataFrame)

    def test_protein_card_iterator_transformer(self):
        filepath = self.get_data_path("card_test.json")
        transformer = self.get_transformer(CARDDatabaseFormat, ProteinIterator)
        card_db = CARDDatabaseFormat(filepath, mode="r")
        obs = transformer(card_db)
        self.assertIsInstance(obs, ProteinIterator)

    def test_dna_card_iterator_transformer(self):
        filepath = self.get_data_path("card_test.json")
        transformer = self.get_transformer(CARDDatabaseFormat, DNAIterator)
        card_db = CARDDatabaseFormat(filepath, mode="r")
        obs = transformer(card_db)
        test_fasta = DNAFASTAFormat(self.get_data_path("card_test_dna.fasta"), mode="r")
        exp = test_fasta.view(DNAIterator)
        self.assertIsInstance(obs, DNAIterator)
        for e, o in zip(exp, obs):
            self.assertEqual(e, o)

    def test_protein_card_fasta_transformer(self):
        filepath = self.get_data_path("card_test.json")
        filepath2 = self.get_data_path("card_test_protein.fasta")
        transformer = self.get_transformer(CARDDatabaseFormat, ProteinFASTAFormat)
        card_db = CARDDatabaseFormat(filepath, mode="r")
        obs = transformer(card_db)
        obs_dict = {rec.id: rec.seq for rec in SeqIO.parse(str(obs), "fasta")}
        exp_dict = {rec.id: rec.seq for rec in SeqIO.parse(filepath2, "fasta")}
        self.assertDictEqual(obs_dict, exp_dict)
        self.assertIsInstance(obs, ProteinFASTAFormat)

    def test_dna_card_fasta_transformer(self):
        filepath = self.get_data_path("card_test.json")
        filepath2 = self.get_data_path("card_test_dna.fasta")
        transformer = self.get_transformer(CARDDatabaseFormat, DNAFASTAFormat)
        card_db = CARDDatabaseFormat(filepath, mode="r")
        obs = transformer(card_db)
        obs_dict = {rec.id: rec.seq for rec in SeqIO.parse(str(obs), "fasta")}
        exp_dict = {rec.id: rec.seq for rec in SeqIO.parse(filepath2, "fasta")}
        self.assertDictEqual(obs_dict, exp_dict)
        self.assertIsInstance(obs, DNAFASTAFormat)

    def test_extract_sequence_dna(self):
        with open(self.get_data_path("card_test.json"), "rb") as f:
            db = json.load(f)
        obs = extract_sequence("dna", "2", "1188", db)
        exp = DNA(
            "ATGAAAGCATATTTCATCGCCATACTTACCTTATTCACTTGTATAGCTACCGTCGTCCGGGCGCAGCAAATGTC"
            "TGAACTTGAAAACCGGATTGACAGTCTGCTCAATGGCAAGAAAGCCACCGTTGGTATAGCCGTATGGACAGACA"
            "AAGGAGACATGCTCCGGTATAACGACCATGTACACTTCCCCTTGCTCAGTGTATTCAAATTCCATGTGGCACTG"
            "GCCGTACTGGACAAGATGGATAAGCAAAGCATCAGTCTGGACAGCATTGTTTCCATAAAGGCATCCCAAATGCC"
            "GCCCAATACCTACAGCCCCCTGCGGAAGAAGTTTCCCGACCAGGATTTCACGATTACGCTTAGGGAACTGATGC"
            "AATACAGCATTTCCCAAAGCGACAACAATGCCTGCGACATCTTGATAGAATATGCAGGAGGCATCAAACATATC"
            "AACGACTATATCCACCGGTTGAGTATCGACTCCTTCAACCTCTCGGAAACAGAAGACGGCATGCACTCCAGCTT"
            "CGAGGCTGTATACCGCAACTGGAGTACTCCTTCCGCTATGGTCCGACTACTGAGAACGGCTGATGAAAAAGAGT"
            "TGTTCTCCAACAAGGAGCTGAAAGACTTCTTGTGGCAGACCATGATAGATACTGAAACCGGTGCCAACAAACTG"
            "AAAGGTATGTTGCCAGCCAAAACCGTGGTAGGACACAAGACCGGCTCTTCCGACCGCAATGCCGACGGTATGAA"
            "AACTGCAGATAATGATGCCGGCCTCGTTATCCTTCCCGACGGCCGGAAATACTACATTGCCGCCTTCGTCATGG"
            "ACTCATACGAGACGGATGAGGACAATGCGAACATCATCGCCCGCATATCACGCATGGTATATGATGCGATGAGA"
            "TGA"
        )
        exp.metadata["id"] = "gb|GQ343019.1|+|132-1023|ARO:3002999|CblA-1"
        exp.metadata["description"] = "[mixed culture bacterium AX_gF3SD01_15]"
        self.assertEqual(exp, obs)
        self.assertIsInstance(obs, DNA)

    def test_extract_sequence_protein(self):
        with open(self.get_data_path("card_test.json"), "rb") as f:
            db = json.load(f)
        obs = extract_sequence("protein", "2", "1188", db)
        exp = Protein(
            "MKAYFIAILTLFTCIATVVRAQQMSELENRIDSLLNGKKATVGIAVWTDKGDMLRYNDHVHFPLLSVFKFHVAL"
            "AVLDKMDKQSISLDSIVSIKASQMPPNTYSPLRKKFPDQDFTITLRELMQYSISQSDNNACDILIEYAGGIKHI"
            "NDYIHRLSIDSFNLSETEDGMHSSFEAVYRNWSTPSAMVRLLRTADEKELFSNKELKDFLWQTMIDTETGANKL"
            "KGMLPAKTVVGHKTGSSDRNADGMKTADNDAGLVILPDGRKYYIAAFVMDSYETDEDNANIIARISRMVYDAMR"
        )
        exp.metadata["id"] = "gb|ACT97415.1|ARO:3002999|CblA-1"
        exp.metadata["description"] = "[mixed culture bacterium AX_gF3SD01_15]"
        self.assertEqual(exp, obs)
        self.assertIsInstance(obs, Protein)

    def test_read_from_card_file(self):
        path = self.get_data_path("card_test.json")
        genomes = _read_from_card_file(path, "protein")
        self.assertIsInstance(genomes, ProteinFASTAFormat)

    def test_read_from_card_generator(self):
        path = self.get_data_path("card_test.json")
        genomes = _read_from_card_file(path, "protein")
        generator = ProteinIterator(genomes)
        self.assertIsInstance(generator, ProteinIterator)


class TestCARDMagsAnnotationTypesAndFormats(AMRTypesTestPluginBase):
    def test_df_to_card_annotation_format_transformer(self):
        filepath = self.get_data_path("rgi_output.txt")
        transformer = self.get_transformer(pd.DataFrame, CARDAnnotationTXTFormat)
        df = pd.read_csv(filepath, sep="\t")
        obs = transformer(df)
        self.assertIsInstance(obs, CARDAnnotationTXTFormat)

    def test_card_annotation_format_to_df_transformer(self):
        filepath = self.get_data_path("rgi_output.txt")
        transformer = self.get_transformer(CARDAnnotationTXTFormat, pd.DataFrame)
        card_anno = CARDAnnotationTXTFormat(filepath, mode="r")
        obs = transformer(card_anno)
        self.assertIsInstance(obs, pd.DataFrame)

    def test_card_annotation_df_to_fasta(self):
        filepath = self.get_data_path("rgi_output.txt")
        filepath2 = self.get_data_path("rgi_output_protein.fna")
        filepath3 = self.get_data_path("rgi_output_dna.fna")
        protein = card_annotation_df_to_fasta(filepath, "Protein")
        dna = card_annotation_df_to_fasta(filepath, "DNA")
        with open(str(protein), "r") as protein_fh_obs:
            protein_contents_obs = protein_fh_obs.read()
        with open(str(dna), "r") as dna_fh_obs:
            dna_contents_obs = dna_fh_obs.read()
        with open(filepath2, "r") as protein_fh_exp:
            protein_contents_exp = protein_fh_exp.read()
        with open(filepath3, "r") as dna_fh_exp:
            dna_contents_exp = dna_fh_exp.read()
        self.assertEqual(protein_contents_obs, protein_contents_exp)
<<<<<<< HEAD
        self.assertEqual(dna_contents_obs, dna_contents_exp)
=======
        self.assertEqual(dna_contents_obs, dna_contents_exp)

    def test_CARDAnnotationDirectoryFormat_to_GenesDirectoryFormat_transformer(self):
        filepath = self.get_data_path("annotate_mags_output")
        transformer = self.get_transformer(
            CARDAnnotationDirectoryFormat, GenesDirectoryFormat
        )
        obs = transformer(filepath)
        self.assertIsInstance(obs, GenesDirectoryFormat)
        self.assertTrue(
            os.path.exists(os.path.join(str(obs), "sample1", "bin1_genes.fasta"))
        )
        self.assertTrue(
            os.path.exists(os.path.join(str(obs), "sample2", "bin1_genes.fasta"))
        )

    def test_CARDAnnotationDirectoryFormat_to_ProteinsDirectoryFormat_transformer(self):
        filepath = self.get_data_path("annotate_mags_output")
        transformer = self.get_transformer(
            CARDAnnotationDirectoryFormat, ProteinsDirectoryFormat
        )
        obs = transformer(filepath)
        self.assertIsInstance(obs, ProteinsDirectoryFormat)
        self.assertTrue(
            os.path.exists(os.path.join(str(obs), "sample1", "bin1_proteins.fasta"))
        )
        self.assertTrue(
            os.path.exists(os.path.join(str(obs), "sample2", "bin1_proteins.fasta"))
        )


class TestCARDReadsAnnotationTypesAndFormats(AMRTypesTestPluginBase):
    def test_CARDGeneAnnotationDirectoryFormat_to_qiime2_Metadata_transformer(self):
        transformer = self.get_transformer(
            CARDGeneAnnotationDirectoryFormat, qiime2.Metadata
        )
        annotation = CARDGeneAnnotationDirectoryFormat(
            self.get_data_path("annotate_reads_output"), "r"
        )
        metadata_obt = transformer(annotation)
        self.assertIsInstance(metadata_obt, qiime2.Metadata)

    def test_CARDAlleleAnnotationDirectoryFormat_to_qiime2_Metadata_transformer(self):
        transformer = self.get_transformer(
            CARDGeneAnnotationDirectoryFormat, qiime2.Metadata
        )
        annotation = CARDAlleleAnnotationDirectoryFormat(
            self.get_data_path("annotate_reads_output"), "r"
        )
        metadata_obt = transformer(annotation)
        self.assertIsInstance(metadata_obt, qiime2.Metadata)
>>>>>>> 54d40c71
<|MERGE_RESOLUTION|>--- conflicted
+++ resolved
@@ -194,9 +194,6 @@
         with open(filepath3, "r") as dna_fh_exp:
             dna_contents_exp = dna_fh_exp.read()
         self.assertEqual(protein_contents_obs, protein_contents_exp)
-<<<<<<< HEAD
-        self.assertEqual(dna_contents_obs, dna_contents_exp)
-=======
         self.assertEqual(dna_contents_obs, dna_contents_exp)
 
     def test_CARDAnnotationDirectoryFormat_to_GenesDirectoryFormat_transformer(self):
@@ -247,5 +244,4 @@
             self.get_data_path("annotate_reads_output"), "r"
         )
         metadata_obt = transformer(annotation)
-        self.assertIsInstance(metadata_obt, qiime2.Metadata)
->>>>>>> 54d40c71
+        self.assertIsInstance(metadata_obt, qiime2.Metadata)