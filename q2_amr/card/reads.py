--- conflicted
+++ resolved
@@ -85,16 +85,11 @@
             for map_type, des_dir in zip(
                 ["allele", "gene"], [samp_allele_dir, samp_gene_dir]
             ):
-<<<<<<< HEAD
                 files = [f"{map_type}_mapping_data.txt"]
                 # mapping statistics only go to the allele directories
                 files.append(
                     "overall_mapping_stats.txt"
                 ) if map_type == "allele" else None
-=======
-                files = [f"{map_type}_mapping_data.txt", "overall_mapping_stats.txt"]
-
->>>>>>> 898241ca
                 for file in files:
                     shutil.copy(
                         os.path.join(samp_input_dir, "output." + file),
@@ -223,7 +218,9 @@
 
 def visualize_annotation_stats(
     output_dir: str,
-    amr_reads_annotation: CARDAlleleAnnotationDirectoryFormat,
+    amr_reads_annotation: Union[
+        CARDGeneAnnotationDirectoryFormat, CARDAlleleAnnotationDirectoryFormat
+    ],
 ):
     directory = str(amr_reads_annotation)
     sample_stats = {}
