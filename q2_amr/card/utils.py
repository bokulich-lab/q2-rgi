--- conflicted
+++ resolved
@@ -34,11 +34,7 @@
     include_wildcard: bool = False,
 ):
     # Get path to card.json
-<<<<<<< HEAD
-    path_card_json = os.path.join(str(card_db.path), "card.json")
-=======
     path_card_json = str(card_db.path / "card.json")
->>>>>>> c9b27462
 
     # Base command that only loads card.json into the local database
     cmd = ["rgi", "load", "--card_json", path_card_json, "--local"]
