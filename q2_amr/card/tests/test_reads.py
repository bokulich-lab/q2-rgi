import os
import shutil
import subprocess
from unittest.mock import ANY, MagicMock, call, patch

from q2_types.per_sample_sequences import (
    SingleLanePerSamplePairedEndFastqDirFmt,
    SingleLanePerSampleSingleEndFastqDirFmt,
)
from qiime2 import Artifact
from qiime2.plugin.testing import TestPluginBase

<<<<<<< HEAD
from q2_amr.card.reads import annotate_reads_card, run_rgi_bwt
from q2_amr.card.types import (
=======
from q2_amr.card.reads import _annotate_reads_card, annotate_reads_card, run_rgi_bwt
from q2_amr.types import (
>>>>>>> 1f479210
    CARDAlleleAnnotationDirectoryFormat,
    CARDDatabaseDirectoryFormat,
    CARDGeneAnnotationDirectoryFormat,
)


class TestAnnotateReadsCARD(TestPluginBase):
    package = "q2_amr.card.tests"

    @classmethod
    def setUpClass(cls):
        cls.sample_stats = {
            "sample1": {
                "total_reads": 5000,
                "mapped_reads": 59,
                "percentage": 1.18,
            },
            "sample2": {
                "total_reads": 7000,
                "mapped_reads": 212,
                "percentage": 3.03,
            },
        }

    def test_annotate_reads_card_single(self):
        self.annotate_reads_card_test_body("single")

    def test_annotate_reads_card_paired(self):
        self.annotate_reads_card_test_body("paired")

    def copy_needed_files(self, cwd, samp, **kwargs):
        # Create a sample directory
        samp_dir = os.path.join(cwd, samp)

        # Copy four dummy files to the directory
        shutil.copy(self.get_data_path("output.allele_mapping_data.txt"), samp_dir)
        shutil.copy(self.get_data_path("output.gene_mapping_data.txt"), samp_dir)
        shutil.copy(self.get_data_path("output.overall_mapping_stats.txt"), samp_dir)
        shutil.copy(self.get_data_path("output.sorted.length_100.bam"), samp_dir)

    def annotate_reads_card_test_body(self, read_type):
        # Create single end or paired end reads object and CARD database object
        reads = (
            SingleLanePerSampleSingleEndFastqDirFmt()
            if read_type == "single"
            else SingleLanePerSamplePairedEndFastqDirFmt()
        )
        card_db = CARDDatabaseDirectoryFormat()

        # Copy manifest file to reads object
        manifest = self.get_data_path(f"MANIFEST_reads_{read_type}")
        shutil.copy(manifest, os.path.join(str(reads), "MANIFEST"))

        # Create MagicMock objects for run_rgi_bwt, run_rgi_load, read_in_txt and
        # create_count_table functions
        mock_run_rgi_bwt = MagicMock(side_effect=self.copy_needed_files)
        mock_run_rgi_load = MagicMock()
        mock_read_in_txt = MagicMock()
        mock_create_count_table = MagicMock()

        # Patch run_rgi_bwt, run_rgi_load, read_in_txt and create_count_table functions
        # and assign MagicMock objects
        with patch("q2_amr.card.reads.run_rgi_bwt", mock_run_rgi_bwt), patch(
            "q2_amr.card.reads.load_card_db", mock_run_rgi_load
        ), patch("q2_amr.card.reads.read_in_txt", mock_read_in_txt), patch(
            "q2_amr.card.reads.create_count_table", mock_create_count_table
        ):
            # Run _annotate_reads_card function
            result = _annotate_reads_card(reads, card_db)

            # Retrieve the path to cwd directory from mock_run_rgi_bwt arguments
            first_call_args = mock_run_rgi_bwt.call_args_list[0]
            tmp_dir = first_call_args.kwargs["cwd"]

            # Create four expected call objects for mock_run_rgi_bwt
            exp_calls_mock_bwt = [
                call(
                    cwd=tmp_dir,
                    aligner="kma",
                    threads=1,
                    include_wildcard=False,
                    include_other_models=False,
                    samp=f"sample{i}",
                    fwd=f"{reads}/sample{i}_00_L001_R1_001.fastq.gz",
                    rev=None
                    if read_type == "single"
                    else f"{reads}/sample{i}_00_L001_R2_001.fastq.gz",
                )
                for i in range(1, 3)
            ]

            # Expected call object for mock_run_rgi_load
            exp_calls_mock_load = [
                call(
                    card_db=ANY,
                    fasta=True,
                    include_other_models=False,
                    include_wildcard=False,
                ),
            ]

            # Create four expected call objects for mock_read_in_txt
            exp_calls_mock_read = [
                call(
                    path=f"{tmp_dir}/{samp}/output.{map_type}_mapping_data.txt",
                    samp_bin_name=samp,
                    data_type="reads",
                    map_type=map_type,
                )
                for samp in ["sample1", "sample2"]
                for map_type in ["allele", "gene"]
            ]

            # Expected call objects for mock_create_count_table
            exp_calls_mock_count = [call([ANY, ANY]), call([ANY, ANY])]

            # Assert if all patched function were called with the expected calls
            mock_run_rgi_bwt.assert_has_calls(exp_calls_mock_bwt)
            mock_run_rgi_load.assert_has_calls(exp_calls_mock_load)
            mock_read_in_txt.assert_has_calls(exp_calls_mock_read)
            mock_create_count_table.assert_has_calls(exp_calls_mock_count)

            # Assert if all output files are the expected format
            self.assertIsInstance(result[0], CARDAlleleAnnotationDirectoryFormat)
            self.assertIsInstance(result[1], CARDGeneAnnotationDirectoryFormat)

            # Assert if the expected files are in every sample directory and in both
            # resulting CARD annotation objects
            for num in [0, 1]:
                map_type = "allele" if num == 0 else "gene"
                files = [f"{map_type}_mapping_data.txt"]
                files.extend(
                    ["overall_mapping_stats.txt", "sorted.length_100.bam"]
                ) if map_type == "allele" else None
                for samp in ["sample1", "sample2"]:
                    for file in files:
                        self.assertTrue(
                            os.path.exists(os.path.join(str(result[num]), samp, file))
                        )

    def test_run_rgi_bwt(self):
        with patch("q2_amr.card.reads.run_command") as mock_run_command:
            run_rgi_bwt(
                "path_tmp",
                "sample1",
                "path_fwd",
                "path_rev",
                "bowtie2",
                8,
                True,
                True,
            )
            mock_run_command.assert_called_once_with(
                [
                    "rgi",
                    "bwt",
                    "--read_one",
                    "path_fwd",
                    "--output_file",
                    "path_tmp/sample1/output",
                    "-n",
                    "8",
                    "--clean",
                    "--aligner",
                    "bowtie2",
                    "--read_two",
                    "path_rev",
                    "--include_wildcard",
                    "--include_other_models",
                ],
                "path_tmp",
                verbose=True,
            )

    def test_exception_raised(self):
        expected_message = (
            "An error was encountered while running rgi, "
            "(return code 1), please inspect stdout and stderr to learn more."
        )

        with patch(
            "q2_amr.card.reads.run_command"
        ) as mock_run_command, self.assertRaises(Exception) as cm:
            mock_run_command.side_effect = subprocess.CalledProcessError(1, "cmd")
            run_rgi_bwt()
            self.assertEqual(str(cm.exception), expected_message)

    def test_annotate_reads_card_pipeline_paired(self):
        reads_path = self.get_data_path("reads_paired")
        reads = SingleLanePerSamplePairedEndFastqDirFmt(reads_path, "r")
        reads_artifact = Artifact.import_data(
            "SampleData[PairedEndSequencesWithQuality]", reads
        )
        self._test_annotate_reads_card_pipeline(reads_artifact)

    def test_annotate_reads_card_pipeline_single(self):
        reads_path = self.get_data_path("reads_single")
        reads = SingleLanePerSampleSingleEndFastqDirFmt(reads_path, "r")
        reads_artifact = Artifact.import_data("SampleData[SequencesWithQuality]", reads)
        self._test_annotate_reads_card_pipeline(reads_artifact)

    def _test_annotate_reads_card_pipeline(self, reads):
        # Mock the get_action method to return MagicMock objects
        mock_ctx = MagicMock()
        mock_ctx.get_action.side_effect = [
            MagicMock(
                return_value=({"1": "artifact_reads_1", "2": "artifact_reads_2"},)
            ),
            MagicMock(
                return_value=(
                    "artifact_annotation_allele",
                    "artifact_annotation_gene",
                    "artifact_feature_table_allele",
                    "artifact_feature_table_gene",
                )
            ),
            MagicMock(return_value=("artifact_allele_annotation_collated",)),
            MagicMock(return_value=("artifact_gene_annotation_collated",)),
            MagicMock(return_value=("artifact_feature_table_merged",)),
        ]

        # Call function with mocked ctx
        result = annotate_reads_card(ctx=mock_ctx, reads=reads, card_db=None)

        self.assertEqual(
            result,
            (
                "artifact_allele_annotation_collated",
                "artifact_gene_annotation_collated",
                "artifact_feature_table_merged",
                "artifact_feature_table_merged",
            ),
        )<|MERGE_RESOLUTION|>--- conflicted
+++ resolved
@@ -10,13 +10,8 @@
 from qiime2 import Artifact
 from qiime2.plugin.testing import TestPluginBase
 
-<<<<<<< HEAD
-from q2_amr.card.reads import annotate_reads_card, run_rgi_bwt
+from q2_amr.card.reads import _annotate_reads_card, annotate_reads_card, run_rgi_bwt
 from q2_amr.card.types import (
-=======
-from q2_amr.card.reads import _annotate_reads_card, annotate_reads_card, run_rgi_bwt
-from q2_amr.types import (
->>>>>>> 1f479210
     CARDAlleleAnnotationDirectoryFormat,
     CARDDatabaseDirectoryFormat,
     CARDGeneAnnotationDirectoryFormat,
