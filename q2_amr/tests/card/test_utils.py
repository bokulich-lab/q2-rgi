import os
import shutil
import subprocess
from unittest.mock import call, patch

import pandas as pd
from qiime2.plugin.testing import TestPluginBase

from q2_amr.card.utils import create_count_table, load_card_db, read_in_txt
from q2_amr.types import CARDDatabaseDirectoryFormat, CARDKmerDatabaseDirectoryFormat


class TestAnnotateReadsCARD(TestPluginBase):
    package = "q2_amr.tests"

    @classmethod
    def setUpClass(cls):
<<<<<<< HEAD
        cls.count_df_list = []
        for colname, ARG, sample in zip(
            ["ARO Term", "ARO Term", "Best_Hit_ARO"],
            ["mdtF", "mdtE", "mdtF"],
            ["sample1", "sample2", "sample1"],
        ):
            df = pd.DataFrame(
                {
                    colname: [ARG, "mgrA", "OprN", "mepA"],
                    sample: ["1", "1", "1", "1"],
                }
            )
            cls.count_df_list.append(df)

            cls.frequency_table = pd.DataFrame(
                {
                    "sample_id": ["sample1", "sample2"],
                    "mdtF": ["1", "0"],
                    "mgrA": ["1", "1"],
                    "OprN": ["1", "1"],
                    "mepA": ["1", "1"],
                    "mdtE": ["0", "1"],
                }
            )

    def test_load_card_db(self):
        card_db = CARDDatabaseFormat()
        with patch("q2_amr.card.utils.run_command") as mock_run_command:
            load_preprocess_card_db("path_tmp", card_db, "load")
            mock_run_command.assert_called_once_with(
                ["rgi", "load", "--card_json", str(card_db), "--local"],
                "path_tmp",
                verbose=True,
            )

    def test_preprocess_card_db(self):
        card_db = CARDDatabaseFormat()
        with patch("q2_amr.card.utils.run_command") as mock_run_command:
            load_preprocess_card_db("path_tmp", card_db, "preprocess")
            mock_run_command.assert_called_once_with(
                ["rgi", "card_annotation", "-i", str(card_db)], "path_tmp", verbose=True
            )
=======
        cls.mapping_data_sample1 = pd.DataFrame(
            {
                "ARO Accession": [3000796, 3000815, 3000805, 3000026],
                "sample1": [1, 1, 1, 1],
            }
        )

        cls.mapping_data_sample2 = pd.DataFrame(
            {
                "ARO Accession": [3000797, 3000815, 3000805, 3000026],
                "sample2": [1, 1, 1, 2],
            }
        )

        cls.mags_mapping_data_sample1 = pd.DataFrame(
            {
                "ARO": [3000796, 3000815, 3000805, 3000026],
                "sample1": [1, 1, 1, 1],
            }
        )
>>>>>>> 4e6f0e32

    def test_load_card_db_fasta(self):
        # Create CARD and Kmer database objects
        card_db = CARDDatabaseDirectoryFormat()
        kmer_db = CARDKmerDatabaseDirectoryFormat()

        # Tuples with source file name, destination file name and destination directory
        src_des_dir = [
            ("card_test.json", "card.json", card_db),
            ("kmer_txt_test.txt", "all_amr_61mers.txt", kmer_db),
            ("kmer_json_test.json", "61_kmer_db.json", kmer_db),
        ]

        # Copy files in src_des_dir to CARD and Kmer database objects
        for src, des, dir in src_des_dir:
            shutil.copy(self.get_data_path(src), os.path.join(str(dir), des))

        # Patch run_command
        with patch("q2_amr.card.utils.run_command") as mock_run_command:
            # Run load_card_db two times with include_other_models set to True and False
            for parameters in [False, True]:
                load_card_db(
                    tmp="path_tmp",
                    card_db=card_db,
                    kmer_db=kmer_db,
                    kmer=True,
                    fasta=True,
                    include_wildcard=True,
                    include_other_models=parameters,
                )

            # Create two expected call objects
            flags = ["", "_all_models"]
            parameters = ["", "_all"]

            expected_calls = [
                call(
                    [
                        "rgi",
                        "load",
                        "--card_json",
                        os.path.join(str(card_db), "card.json"),
                        "--local",
                        f"--card_annotation{flag}",
                        os.path.join(
                            str(card_db), f"card_database_v3.2.5{parameter}.fasta"
                        ),
                        f"--wildcard_annotation{flag}",
                        os.path.join(
                            str(card_db), f"wildcard_database_v0{parameter}.fasta"
                        ),
                        "--wildcard_index",
                        os.path.join(str(card_db), "index-for-model-sequences.txt"),
                        "--kmer_database",
                        os.path.join(str(kmer_db), "61_kmer_db.json"),
                        "--amr_kmers",
                        os.path.join(str(kmer_db), "all_amr_61mers.txt"),
                        "--kmer_size",
                        "61",
                    ],
                    "path_tmp",
                    verbose=True,
                )
                for flag, parameter in zip(flags, parameters)
            ]

            # Assert if function was called with expected calls
            mock_run_command.assert_has_calls(expected_calls, any_order=False)

    def test_exception_raised(self):
        # Simulate a subprocess.CalledProcessError during run_command
        expected_message = (
            "An error was encountered while running rgi, "
            "(return code 1), please inspect stdout and stderr to learn more."
        )
        with patch(
            "q2_amr.card.utils.run_command"
        ) as mock_run_command, self.assertRaises(Exception) as cm:
            mock_run_command.side_effect = subprocess.CalledProcessError(1, "cmd")
            load_card_db()
            self.assertEqual(str(cm.exception), expected_message)

    def test_read_in_txt_mags(self):
        # Test read_read_in_txt with output data from annotate_mags_card
        self.read_in_txt_test_body(
            "output.mags.txt", "sample1", self.count_df_list[2], "mags"
        )

    def test_read_in_txt_reads(self):
        # Test read_read_in_txt with output data from annotate_reads_card
        self.read_in_txt_test_body(
            "output.allele_mapping_data.txt", "sample1", self.count_df_list[0], "reads"
        )

    def read_in_txt_test_body(self, txt_file, samp_bin_name, mapping_data, data_type):
        # Create expected and observed count dataframes and compares them
        exp = mapping_data
        obs = read_in_txt(self.get_data_path(txt_file), samp_bin_name, data_type)
        pd.testing.assert_frame_equal(exp, obs)

    def test_create_count_table(self):
        # Create observed count table with create_count_table function
        df_list = [self.count_df_list[0], self.count_df_list[1]]
        obs = create_count_table(df_list)
        obs = obs.astype(str)

        # Create expected count table from
        exp = self.frequency_table
        exp.set_index("sample_id", inplace=True)

        # Compare expected and observed count table
        pd.testing.assert_frame_equal(exp, obs)

    def test_create_count_table_value_error(self):
        # Assert if ValueError is called when empy list is passed
        self.assertRaises(ValueError, create_count_table, [])<|MERGE_RESOLUTION|>--- conflicted
+++ resolved
@@ -15,7 +15,6 @@
 
     @classmethod
     def setUpClass(cls):
-<<<<<<< HEAD
         cls.count_df_list = []
         for colname, ARG, sample in zip(
             ["ARO Term", "ARO Term", "Best_Hit_ARO"],
@@ -30,56 +29,16 @@
             )
             cls.count_df_list.append(df)
 
-            cls.frequency_table = pd.DataFrame(
-                {
-                    "sample_id": ["sample1", "sample2"],
-                    "mdtF": ["1", "0"],
-                    "mgrA": ["1", "1"],
-                    "OprN": ["1", "1"],
-                    "mepA": ["1", "1"],
-                    "mdtE": ["0", "1"],
-                }
-            )
-
-    def test_load_card_db(self):
-        card_db = CARDDatabaseFormat()
-        with patch("q2_amr.card.utils.run_command") as mock_run_command:
-            load_preprocess_card_db("path_tmp", card_db, "load")
-            mock_run_command.assert_called_once_with(
-                ["rgi", "load", "--card_json", str(card_db), "--local"],
-                "path_tmp",
-                verbose=True,
-            )
-
-    def test_preprocess_card_db(self):
-        card_db = CARDDatabaseFormat()
-        with patch("q2_amr.card.utils.run_command") as mock_run_command:
-            load_preprocess_card_db("path_tmp", card_db, "preprocess")
-            mock_run_command.assert_called_once_with(
-                ["rgi", "card_annotation", "-i", str(card_db)], "path_tmp", verbose=True
-            )
-=======
-        cls.mapping_data_sample1 = pd.DataFrame(
+        cls.frequency_table = pd.DataFrame(
             {
-                "ARO Accession": [3000796, 3000815, 3000805, 3000026],
-                "sample1": [1, 1, 1, 1],
+                "sample_id": ["sample1", "sample2"],
+                "mdtF": ["1", "0"],
+                "mgrA": ["1", "1"],
+                "OprN": ["1", "1"],
+                "mepA": ["1", "1"],
+                "mdtE": ["0", "1"],
             }
         )
-
-        cls.mapping_data_sample2 = pd.DataFrame(
-            {
-                "ARO Accession": [3000797, 3000815, 3000805, 3000026],
-                "sample2": [1, 1, 1, 2],
-            }
-        )
-
-        cls.mags_mapping_data_sample1 = pd.DataFrame(
-            {
-                "ARO": [3000796, 3000815, 3000805, 3000026],
-                "sample1": [1, 1, 1, 1],
-            }
-        )
->>>>>>> 4e6f0e32
 
     def test_load_card_db_fasta(self):
         # Create CARD and Kmer database objects
