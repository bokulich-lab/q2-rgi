--- conflicted
+++ resolved
@@ -58,9 +58,8 @@
         return "AMR_DNA-%s.%s" % species, extension
 
     @amr_dna_tab.set_path_maker
-<<<<<<< HEAD
-    def amr_dna_tab_path_maker(self):
-        return r"^AMR_DNA-[a-zA-Z_]+\.tab$"
+    def amr_dna_tab_path_maker(self, species):
+        return "AMR_DNA-%s.tab" % species
 
 
 class ARMFinderPlusAnnotationFormat(model.TextFileFormat):
@@ -124,8 +123,4 @@
     "ARMFinderPlusAnnotationDirFmt",
     r"amr_(annotations|mutations)\.tsv$",
     ARMFinderPlusAnnotationFormat,
-)
-=======
-    def amr_dna_tab_path_maker(self, species):
-        return "AMR_DNA-%s.tab" % species
->>>>>>> 05c8496d
+)