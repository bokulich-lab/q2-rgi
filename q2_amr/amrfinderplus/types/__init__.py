# ----------------------------------------------------------------------------
# Copyright (c) 2019-2023, QIIME 2 development team.
#
# Distributed under the terms of the Modified BSD License.
#
# The full license is in the file LICENSE, distributed with this software.
# ----------------------------------------------------------------------------
from q2_amr.amrfinderplus.types._format import (
<<<<<<< HEAD
    AMRFinderPlusDatabaseDirectoryFormat,
    ARMFinderPlusAnnotationDirFmt,
    ARMFinderPlusAnnotationFormat,
    ARMFinderPlusAnnotationsDirFmt,
=======
    AMRFinderPlusDatabaseDirFmt,
>>>>>>> 0bf7f205
    BinaryFormat,
    TextFormat,
)

__all__ = [
<<<<<<< HEAD
    "AMRFinderPlusDatabaseDirectoryFormat",
    "ARMFinderPlusAnnotationFormat",
    "ARMFinderPlusAnnotationsDirFmt",
    "ARMFinderPlusAnnotationDirFmt",
=======
    "AMRFinderPlusDatabaseDirFmt",
>>>>>>> 0bf7f205
    "TextFormat",
    "BinaryFormat",
]<|MERGE_RESOLUTION|>--- conflicted
+++ resolved
@@ -6,27 +6,19 @@
 # The full license is in the file LICENSE, distributed with this software.
 # ----------------------------------------------------------------------------
 from q2_amr.amrfinderplus.types._format import (
-<<<<<<< HEAD
-    AMRFinderPlusDatabaseDirectoryFormat,
+    AMRFinderPlusDatabaseDirFmt,
     ARMFinderPlusAnnotationDirFmt,
     ARMFinderPlusAnnotationFormat,
     ARMFinderPlusAnnotationsDirFmt,
-=======
-    AMRFinderPlusDatabaseDirFmt,
->>>>>>> 0bf7f205
     BinaryFormat,
     TextFormat,
 )
 
 __all__ = [
-<<<<<<< HEAD
-    "AMRFinderPlusDatabaseDirectoryFormat",
+    "AMRFinderPlusDatabaseDirFmt",
     "ARMFinderPlusAnnotationFormat",
     "ARMFinderPlusAnnotationsDirFmt",
     "ARMFinderPlusAnnotationDirFmt",
-=======
-    "AMRFinderPlusDatabaseDirFmt",
->>>>>>> 0bf7f205
     "TextFormat",
     "BinaryFormat",
 ]