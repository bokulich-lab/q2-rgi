# ----------------------------------------------------------------------------
# Copyright (c) 2022, Bokulich Lab.
#
# Distributed under the terms of the Modified BSD License.
#
# The full license is in the file LICENSE, distributed with this software.
# ----------------------------------------------------------------------------
import importlib

from q2_types.feature_table import FeatureTable, Frequency
from q2_types.per_sample_sequences import (
    MAGs,
    PairedEndSequencesWithQuality,
    SequencesWithQuality,
)
from q2_types.sample_data import SampleData
from qiime2.core.type import (
    Bool,
    Choices,
    Collection,
    Int,
    List,
    Properties,
    Range,
    Str,
    TypeMap,
)
from qiime2.plugin import Citations, Plugin

from q2_amr import __version__
from q2_amr.card.database import fetch_card_db
from q2_amr.card.heatmap import heatmap
from q2_amr.card.kmer import (
    _kmer_query_mags,
    _kmer_query_reads,
<<<<<<< HEAD
    kmer_build_card,
=======
>>>>>>> c9b27462
    kmer_query_mags_card,
    kmer_query_reads_card,
)
from q2_amr.card.mags import annotate_mags_card
from q2_amr.card.partition import (
    collate_mags_annotations,
    collate_mags_kmer_analyses,
    collate_reads_allele_annotations,
    collate_reads_allele_kmer_analyses,
    collate_reads_gene_annotations,
    collate_reads_gene_kmer_analyses,
    partition_mags_annotations,
    partition_reads_allele_annotations,
    partition_reads_gene_annotations,
)
from q2_amr.card.reads import annotate_reads_card
from q2_amr.types import (
    CARDAnnotationJSONFormat,
    CARDAnnotationTXTFormat,
    CARDDatabase,
    CARDDatabaseDirectoryFormat,
    CARDDatabaseFormat,
)
from q2_amr.types._format import (
    CARDAlleleAnnotationDirectoryFormat,
    CARDAlleleAnnotationFormat,
    CARDAnnotationDirectoryFormat,
    CARDAnnotationStatsFormat,
    CARDGeneAnnotationDirectoryFormat,
    CARDGeneAnnotationFormat,
    CARDKmerDatabaseDirectoryFormat,
    CARDKmerJSONFormat,
    CARDKmerTXTFormat,
    CARDMAGsKmerAnalysisDirectoryFormat,
    CARDMAGsKmerAnalysisFormat,
    CARDMAGsKmerAnalysisJSONFormat,
    CARDReadsAlleleKmerAnalysisDirectoryFormat,
    CARDReadsAlleleKmerAnalysisFormat,
    CARDReadsGeneKmerAnalysisDirectoryFormat,
    CARDReadsGeneKmerAnalysisFormat,
    CARDReadsKmerAnalysisJSONFormat,
    CARDWildcardIndexFormat,
    GapDNAFASTAFormat,
)
from q2_amr.types._type import (
    CARDAlleleAnnotation,
    CARDAnnotation,
    CARDGeneAnnotation,
    CARDKmerDatabase,
    CARDMAGsKmerAnalysis,
    CARDReadsAlleleKmerAnalysis,
    CARDReadsGeneKmerAnalysis,
)

citations = Citations.load("citations.bib", package="q2_amr")

plugin = Plugin(
    name="amr",
    version=__version__,
    website="https://github.com/bokulich-lab/q2-amr",
    package="q2_amr",
    description="This is a QIIME 2 plugin that annotates sequence data with "
    "antimicrobial resistance gene information from CARD.",
    short_description="This is a QIIME 2 plugin that annotates sequence "
    "data with antimicrobial resistance gene information from CARD.",
)
plugin.methods.register_function(
    function=fetch_card_db,
    inputs={},
    parameters={},
    outputs=[("card_db", CARDDatabase), ("kmer_db", CARDKmerDatabase)],
    input_descriptions={},
    parameter_descriptions={},
    output_descriptions={
        "card_db": "CARD and WildCARD database of resistance genes, their products and "
        "associated phenotypes.",
        "kmer_db": "Database of k-mers that are uniquely found within AMR alleles of "
        "individual pathogen species, pathogen genera, pathogen-restricted "
        "plasmids, or promiscuous plasmids. The default k-mer length is 61 "
        "bp, but users can create k-mers of any length.",
    },
    name="Download CARD and WildCARD data.",
    description="Download the latest version of the CARD and WildCARD databases.",
    citations=[citations["alcock_card_2023"]],
)

plugin.methods.register_function(
    function=annotate_mags_card,
    inputs={"mag": SampleData[MAGs], "card_db": CARDDatabase},
    parameters={
        "alignment_tool": Str % Choices(["BLAST", "DIAMOND"]),
        "split_prodigal_jobs": Bool,
        "include_loose": Bool,
        "include_nudge": Bool,
        "low_quality": Bool,
        "threads": Int % Range(0, None, inclusive_start=False),
    },
    outputs=[
        ("amr_annotations", SampleData[CARDAnnotation]),
        ("feature_table", FeatureTable[Frequency]),
    ],
    input_descriptions={
        "mag": "MAGs to be annotated with CARD.",
        "card_db": "CARD Database.",
    },
    parameter_descriptions={
        "alignment_tool": "Specify alignment tool BLAST or DIAMOND.",
        "split_prodigal_jobs": "Run multiple prodigal jobs simultaneously for contigs"
        " in one sample",
        "include_loose": "Include loose hits in addition to strict and perfect hits.",
        "include_nudge": "Include hits nudged from loose to strict hits.",
        "low_quality": "Use for short contigs to predict partial genes.",
        "threads": "Number of threads (CPUs) to use in the BLAST search.",
    },
    output_descriptions={
        "amr_annotations": "AMR annotation as .txt and .json file.",
        "feature_table": "Frequency table of ARGs in all samples.",
    },
    name="Annotate MAGs with antimicrobial resistance genes from CARD.",
    description="Annotate MAGs with antimicrobial resistance genes from CARD.",
    citations=[citations["alcock_card_2023"]],
)

P_aligner, T_allele_annotation, T_gene_annotation = TypeMap(
    {
        Str
        % Choices("kma"): (
            SampleData[CARDAlleleAnnotation % Properties("kma")],
            SampleData[CARDGeneAnnotation % Properties("kma")],
        ),
        Str
        % Choices("bowtie2"): (
            SampleData[CARDAlleleAnnotation % Properties("bowtie2")],
            SampleData[CARDGeneAnnotation % Properties("bowtie2")],
        ),
        Str
        % Choices("bwa"): (
            SampleData[CARDAlleleAnnotation % Properties("bwa")],
            SampleData[CARDGeneAnnotation % Properties("bwa")],
        ),
    }
)

plugin.methods.register_function(
    function=annotate_reads_card,
    inputs={
        "reads": SampleData[PairedEndSequencesWithQuality | SequencesWithQuality],
        "card_db": CARDDatabase,
    },
    parameters={
        "aligner": P_aligner,
        "threads": Int % Range(0, None, inclusive_start=False),
        "include_wildcard": Bool,
        "include_other_models": Bool,
    },
    outputs=[
        ("amr_allele_annotation", T_allele_annotation),
        ("amr_gene_annotation", T_gene_annotation),
        ("allele_feature_table", FeatureTable[Frequency]),
        ("gene_feature_table", FeatureTable[Frequency]),
    ],
    input_descriptions={
        "reads": "Paired or single end reads.",
        "card_db": "CARD Database",
    },
    parameter_descriptions={
        "aligner": "Specify alignment tool.",
        "threads": "Number of threads (CPUs) to use.",
        "include_wildcard": "Additionally align reads to the in silico predicted "
        "allelic variants available in CARD's Resistomes & Variants"
        " data set. This is highly recommended for non-clinical "
        "samples .",
        "include_other_models": "The default settings will align reads against "
        "CARD's protein homolog models. With include_other_"
        "models set to True, reads are additionally aligned to "
        "protein variant models, rRNA mutation models, and "
        "protein over-expression models. These three model "
        "types require comparison to CARD's curated lists of "
        "mutations known to confer phenotypic antibiotic "
        "resistance to differentiate alleles conferring "
        "resistance from antibiotic susceptible alleles, "
        "but RGI as of yet does not perform this comparison. "
        "Use these results with caution.",
    },
    output_descriptions={
        "amr_allele_annotation": "AMR annotation mapped on alleles.",
        "amr_gene_annotation": "AMR annotation mapped on genes.",
        "allele_feature_table": "Frequency table of ARGs in all samples for allele "
        "mapping.",
        "gene_feature_table": "Frequency table of ARGs in all samples for gene "
        "mapping.",
    },
    name="Annotate reads with antimicrobial resistance genes from CARD.",
    description="Annotate reads with antimicrobial resistance genes from CARD.",
    citations=[citations["alcock_card_2023"]],
)

plugin.visualizers.register_function(
    function=heatmap,
    inputs={"amr_annotation": SampleData[CARDAnnotation]},
    parameters={
        "cat": Str % Choices(["drug_class", "resistance_mechanism", "gene_family"]),
        "clus": Str % Choices(["samples", "genes", "both"]),
        "display": Str % Choices(["plain", "fill", "text"]),
        "frequency": Bool,
    },
    input_descriptions={"amr_annotation": "AMR Annotations from MAGs"},
    parameter_descriptions={
        "cat": "The option to organize resistance genes based on a category.",
        "clus": "Option to use SciPy's hierarchical clustering algorithm to cluster "
        "rows (AMR genes) or columns (samples).",
        "display": "Specify display options for categories",
        "frequency": "Represent samples based on resistance profile.",
    },
    name="Create heatmap from annotate-mags-card output.",
    description="Create heatmap from annotate-mags-card output.",
    citations=[citations["alcock_card_2023"]],
)

plugin.pipelines.register_function(
    function=kmer_query_mags_card,
    inputs={
        "amr_annotations": SampleData[CARDAnnotation],
        "card_db": CARDDatabase,
        "kmer_db": CARDKmerDatabase,
    },
    parameters={
        "minimum": Int % Range(0, None, inclusive_start=False),
        "threads": Int % Range(0, None, inclusive_start=False),
        "num_partitions": Int % Range(0, None, inclusive_start=False),
    },
    outputs=[
        ("mags_kmer_analysis", SampleData[CARDMAGsKmerAnalysis]),
    ],
    input_descriptions={
        "amr_annotations": "AMR annotations created with annotate-mags-card.",
        "card_db": "CARD and WildCARD database of resistance genes, their products and "
        "associated phenotypes.",
        "kmer_db": "Database of k-mers that are uniquely found within AMR alleles of "
        "individual pathogen species, pathogen genera, pathogen-restricted "
        "plasmids, or promiscuous plasmids.",
    },
    parameter_descriptions={
        "minimum": "Minimum number of kmers in the called category for the "
        "classification to be made.",
        "threads": "Number of threads (CPUs) to use.",
        "num_partitions": "Number of partitions that should run in parallel.",
    },
    output_descriptions={
        "mags_kmer_analysis": "K-mer analysis as JSON file and TXT summary.",
    },
    name="Pathogen-of-origin prediction for ARGs in MAGs",
    description="CARD's k-mer classifiers can be used to predict pathogen-of-origin for"
    " ARGs found by annotate-mags-card.",
    citations=[citations["alcock_card_2023"]],
)

plugin.methods.register_function(
    function=_kmer_query_mags,
    inputs={
        "amr_annotations": SampleData[CARDAnnotation],
        "card_db": CARDDatabase,
        "kmer_db": CARDKmerDatabase,
    },
    parameters={
        "minimum": Int % Range(0, None, inclusive_start=False),
        "threads": Int % Range(0, None, inclusive_start=False),
    },
    outputs=[
        ("mags_kmer_analysis", SampleData[CARDMAGsKmerAnalysis]),
    ],
    input_descriptions={
        "amr_annotations": "AMR annotations created with annotate-mags-card.",
        "card_db": "CARD and WildCARD database of resistance genes, their products and "
        "associated phenotypes.",
        "kmer_db": "Database of k-mers that are uniquely found within AMR alleles of "
        "individual pathogen species, pathogen genera, pathogen-restricted "
        "plasmids, or promiscuous plasmids.",
    },
    parameter_descriptions={
        "minimum": "Minimum number of kmers in the called category for the "
        "classification to be made.",
        "threads": "Number of threads (CPUs) to use.",
    },
    output_descriptions={
        "mags_kmer_analysis": "K-mer analysis as JSON file and TXT summary.",
    },
    name="Pathogen-of-origin prediction for ARGs in MAGs",
    description="CARD's k-mer classifiers can be used to predict pathogen-of-origin for"
    " ARGs found by annotate-mags-card.",
    citations=[citations["alcock_card_2023"]],
)

plugin.pipelines.register_function(
    function=kmer_query_reads_card,
    inputs={
        "amr_annotations": SampleData[
            CARDAlleleAnnotation % Properties("bwa")
            | CARDAlleleAnnotation % Properties("bowtie2")
        ],
        "card_db": CARDDatabase,
        "kmer_db": CARDKmerDatabase,
    },
    parameters={
        "minimum": Int % Range(0, None, inclusive_start=False),
        "threads": Int % Range(0, None, inclusive_start=False),
        "num_partitions": Int % Range(0, None, inclusive_start=False),
    },
    outputs=[
        ("reads_allele_kmer_analysis", SampleData[CARDReadsAlleleKmerAnalysis]),
        ("reads_gene_kmer_analysis", SampleData[CARDReadsGeneKmerAnalysis]),
    ],
    input_descriptions={
        "amr_annotations": "AMR annotations created with annotate-reads-card.",
        "card_db": "CARD and WildCARD database of resistance genes, their products and "
        "associated phenotypes.",
        "kmer_db": "Database of k-mers that are uniquely found within AMR alleles of "
        "individual pathogen species, pathogen genera, pathogen-restricted "
        "plasmids, or promiscuous plasmids.",
    },
    parameter_descriptions={
        "minimum": "Minimum number of kmers in the called category for the "
        "classification to be made.",
        "threads": "Number of threads (CPUs) to use.",
        "num_partitions": "Number of partitions that should run in parallel.",
    },
    output_descriptions={
        "reads_allele_kmer_analysis": "K-mer analysis for mapped alleles as JSON file "
        "and TXT summary.",
        "reads_gene_kmer_analysis": "K-mer analysis for mapped alleles as JSON file "
        "and TXT summary.",
    },
    name="Pathogen-of-origin prediction for ARGs in reads",
    description="CARD's k-mer classifiers can be used to predict pathogen-of-origin for"
    " ARGs found by annotate-reads-card.",
    citations=[citations["alcock_card_2023"]],
)

plugin.methods.register_function(
    function=_kmer_query_reads,
    inputs={
        "amr_annotations": SampleData[CARDAlleleAnnotation],
        "card_db": CARDDatabase,
        "kmer_db": CARDKmerDatabase,
    },
    parameters={
        "minimum": Int % Range(0, None, inclusive_start=False),
        "threads": Int % Range(0, None, inclusive_start=False),
    },
    outputs=[
        ("reads_allele_kmer_analysis", SampleData[CARDReadsAlleleKmerAnalysis]),
        ("reads_gene_kmer_analysis", SampleData[CARDReadsGeneKmerAnalysis]),
    ],
    input_descriptions={
        "amr_annotations": "AMR annotations created with annotate-reads-card.",
        "card_db": "CARD and WildCARD database of resistance genes, their products and "
        "associated phenotypes.",
        "kmer_db": "Database of k-mers that are uniquely found within AMR alleles of "
        "individual pathogen species, pathogen genera, pathogen-restricted "
        "plasmids, or promiscuous plasmids.",
    },
    parameter_descriptions={
        "minimum": "Minimum number of kmers in the called category for the "
        "classification to be made.",
        "threads": "Number of threads (CPUs) to use.",
    },
    output_descriptions={
        "reads_allele_kmer_analysis": "K-mer analysis for mapped alleles as JSON file "
        "and TXT summary.",
        "reads_gene_kmer_analysis": "K-mer analysis for mapped alleles as JSON file "
        "and TXT summary.",
    },
    name="Pathogen-of-origin prediction for ARGs in reads",
    description="CARD's k-mer classifiers can be used to predict pathogen-of-origin for"
    " ARGs found by annotate-reads-card.",
    citations=[citations["alcock_card_2023"]],
)

plugin.methods.register_function(
    function=collate_mags_annotations,
    inputs={"annotations": List[SampleData[CARDAnnotation]]},
    parameters={},
    outputs={"collated_annotations": SampleData[CARDAnnotation]},
    input_descriptions={
        "annotations": "A collection of annotations from MAGs to be collated."
    },
    name="Collate mags annotations.",
    description="Takes a collection of SampleData[CARDAnnotation] "
    "and collates them into a single artifact.",
)

T_allele_annotation_collate_in, T_allele_annotation_collate_out = TypeMap(
    {
        SampleData[
            CARDAlleleAnnotation % Properties("kma", "bowtie2", "bwa")
        ]: SampleData[CARDAlleleAnnotation % Properties("kma", "bowtie2", "bwa")],
        SampleData[CARDAlleleAnnotation % Properties("kma", "bowtie2")]: SampleData[
            CARDAlleleAnnotation % Properties("kma", "bowtie2")
        ],
        SampleData[CARDAlleleAnnotation % Properties("kma", "bwa")]: SampleData[
            CARDAlleleAnnotation % Properties("kma", "bwa")
        ],
        SampleData[CARDAlleleAnnotation % Properties("bowtie2", "bwa")]: SampleData[
            CARDAlleleAnnotation % Properties("bowtie2", "bwa")
        ],
        SampleData[CARDAlleleAnnotation % Properties("kma")]: SampleData[
            CARDAlleleAnnotation % Properties("kma")
        ],
        SampleData[CARDAlleleAnnotation % Properties("bowtie2")]: SampleData[
            CARDAlleleAnnotation % Properties("bowtie2")
        ],
        SampleData[CARDAlleleAnnotation % Properties("bwa")]: SampleData[
            CARDAlleleAnnotation % Properties("bwa")
        ],
    }
)

plugin.methods.register_function(
    function=collate_reads_allele_annotations,
    inputs={"annotations": List[T_allele_annotation_collate_in]},
    parameters={},
    outputs={"collated_annotations": T_allele_annotation_collate_out},
    input_descriptions={
        "annotations": "A collection of annotations from reads at "
        "allele level to be collated."
    },
    name="Collate reads allele annotations.",
    description="Takes a collection of SampleData[CARDAlleleAnnotation] "
    "and collates them into a single artifact.",
)

plugin.methods.register_function(
    function=collate_reads_gene_annotations,
    inputs={"annotations": List[SampleData[CARDGeneAnnotation]]},
    parameters={},
    outputs={"collated_annotations": SampleData[CARDGeneAnnotation]},
    input_descriptions={
        "annotations": "A collection of annotations from reads at "
        "gene level to be collated."
    },
    name="Collate reads gene annotations.",
    description="Takes a collection of SampleData[CARDGeneAnnotation] "
    "and collates them into a single artifact.",
)

plugin.methods.register_function(
    function=collate_mags_kmer_analyses,
    inputs={"kmer_analyses": List[SampleData[CARDMAGsKmerAnalysis]]},
    parameters={},
    outputs={"collated_kmer_analyses": SampleData[CARDMAGsKmerAnalysis]},
    input_descriptions={
        "kmer_analyses": "A collection of k-mer analyses from MAG annotations."
    },
    name="Collate k-mer analyses from MAG annotations.",
    description="Takes a collection of SampleData[CARDMAGsKmerAnalysis] "
    "and collates them into a single artifact.",
)

plugin.methods.register_function(
    function=collate_reads_allele_kmer_analyses,
    inputs={"kmer_analyses": List[SampleData[CARDReadsAlleleKmerAnalysis]]},
    parameters={},
    outputs={"collated_kmer_analyses": SampleData[CARDReadsAlleleKmerAnalysis]},
    input_descriptions={
        "kmer_analyses": "A collection of k-mer analyses from reads annotations at "
        "allele level."
    },
    name="Collate k-mer analyses from reads annotations at allele level.",
    description="Takes a collection of SampleData[CARDReadsAlleleKmerAnalysis] "
    "and collates them into a single artifact.",
)

plugin.methods.register_function(
    function=collate_reads_gene_kmer_analyses,
    inputs={"kmer_analyses": List[SampleData[CARDReadsGeneKmerAnalysis]]},
    parameters={},
    outputs={"collated_kmer_analyses": SampleData[CARDReadsGeneKmerAnalysis]},
    input_descriptions={
        "kmer_analyses": "A collection of k-mer analyses from reads annotations at "
        "gene level."
    },
    name="Collate k-mer analyses from reads annotations at gene level.",
    description="Takes a collection of SampleData[CARDReadsGeneKmerAnalysis] "
    "and collates them into a single artifact.",
)
plugin.methods.register_function(
    function=partition_mags_annotations,
    inputs={"annotations": SampleData[CARDAnnotation]},
    parameters={"num_partitions": Int % Range(1, None)},
    outputs={"partitioned_annotations": Collection[SampleData[CARDAnnotation]]},
    input_descriptions={"annotations": "The annotations to partition."},
    parameter_descriptions={
        "num_partitions": "The number of partitions to split the annotations "
        "into. Defaults to partitioning into individual annotations."
    },
    output_descriptions={"partitioned_annotations": "Partitioned annotations."},
    name="Partition annotations",
    description="Partition amr annotations of MAGs into a collections of individual "
    "artifacts or the number of partitions specified.",
)

T_allele_annotation_in, T_allele_annotation_out = TypeMap(
    {
        SampleData[
            CARDAlleleAnnotation % Properties("kma", "bowtie2", "bwa")
        ]: Collection[
            SampleData[CARDAlleleAnnotation % Properties("kma", "bowtie2", "bwa")]
        ],
        SampleData[CARDAlleleAnnotation % Properties("kma", "bowtie2")]: Collection[
            SampleData[CARDAlleleAnnotation % Properties("kma", "bowtie2")]
        ],
        SampleData[CARDAlleleAnnotation % Properties("kma", "bwa")]: Collection[
            SampleData[CARDAlleleAnnotation % Properties("kma", "bwa")]
        ],
        SampleData[CARDAlleleAnnotation % Properties("bowtie2", "bwa")]: Collection[
            SampleData[CARDAlleleAnnotation % Properties("bowtie2", "bwa")]
        ],
        SampleData[CARDAlleleAnnotation % Properties("kma")]: Collection[
            SampleData[CARDAlleleAnnotation % Properties("kma")]
        ],
        SampleData[CARDAlleleAnnotation % Properties("bowtie2")]: Collection[
            SampleData[CARDAlleleAnnotation % Properties("bowtie2")]
        ],
        SampleData[CARDAlleleAnnotation % Properties("bwa")]: Collection[
            SampleData[CARDAlleleAnnotation % Properties("bwa")]
        ],
    }
)

plugin.methods.register_function(
    function=partition_reads_allele_annotations,
    inputs={"annotations": T_allele_annotation_in},
    parameters={"num_partitions": Int % Range(1, None)},
    outputs={"partitioned_annotations": T_allele_annotation_out},
    input_descriptions={"annotations": "The annotations to partition."},
    parameter_descriptions={
        "num_partitions": "The number of partitions to split the annotations "
        "into. Defaults to partitioning into individual annotations."
    },
    output_descriptions={"partitioned_annotations": "Partitioned annotations."},
    name="Partition annotations",
    description="Partition amr annotations of reads at allele level into a collections "
    "of individual artifacts or the number of partitions specified.",
)

T_gene_annotation_in, T_gene_annotation_out = TypeMap(
    {
        SampleData[
            CARDGeneAnnotation % Properties("kma", "bowtie2", "bwa")
        ]: Collection[
            SampleData[CARDGeneAnnotation % Properties("kma", "bowtie2", "bwa")]
        ],
        SampleData[CARDGeneAnnotation % Properties("kma", "bowtie2")]: Collection[
            SampleData[CARDGeneAnnotation % Properties("kma", "bowtie2")]
        ],
        SampleData[CARDGeneAnnotation % Properties("kma", "bwa")]: Collection[
            SampleData[CARDGeneAnnotation % Properties("kma", "bwa")]
        ],
        SampleData[CARDGeneAnnotation % Properties("bowtie2", "bwa")]: Collection[
            SampleData[CARDGeneAnnotation % Properties("bowtie2", "bwa")]
        ],
        SampleData[CARDGeneAnnotation % Properties("kma")]: Collection[
            SampleData[CARDGeneAnnotation % Properties("kma")]
        ],
        SampleData[CARDGeneAnnotation % Properties("bowtie2")]: Collection[
            SampleData[CARDGeneAnnotation % Properties("bowtie2")]
        ],
        SampleData[CARDGeneAnnotation % Properties("bwa")]: Collection[
            SampleData[CARDGeneAnnotation % Properties("bwa")]
        ],
    }
)

plugin.methods.register_function(
    function=partition_reads_gene_annotations,
    inputs={"annotations": T_gene_annotation_in},
    parameters={"num_partitions": Int % Range(1, None)},
    outputs={"partitioned_annotations": T_gene_annotation_out},
    input_descriptions={"annotations": "The annotations to partition."},
    parameter_descriptions={
        "num_partitions": "The number of partitions to split the annotations"
        " into. Defaults to partitioning into individual annotations."
    },
    output_descriptions={"partitioned_annotations": "Partitioned annotations."},
    name="Partition annotations",
    description="Partition amr annotations of reads at gene level into a collection of"
    " individual artifacts or the number of partitions specified.",
)

plugin.methods.register_function(
    function=collate_mags_annotations,
    inputs={"annotations": List[SampleData[CARDAnnotation]]},
    parameters={},
    outputs={"collated_annotations": SampleData[CARDAnnotation]},
    input_descriptions={
        "annotations": "A collection of annotations from MAGs to be " "collated."
    },
    name="Collate mags annotations.",
    description="Takes a collection of SampleData[CARDAnnotation] "
    "and collates them into a single artifact.",
)

T_allele_annotation_collate_in, T_allele_annotation_collate_out = TypeMap(
    {
        SampleData[
            CARDAlleleAnnotation % Properties("kma", "bowtie2", "bwa")
        ]: SampleData[CARDAlleleAnnotation % Properties("kma", "bowtie2", "bwa")],
        SampleData[CARDAlleleAnnotation % Properties("kma", "bowtie2")]: SampleData[
            CARDAlleleAnnotation % Properties("kma", "bowtie2")
        ],
        SampleData[CARDAlleleAnnotation % Properties("kma", "bwa")]: SampleData[
            CARDAlleleAnnotation % Properties("kma", "bwa")
        ],
        SampleData[CARDAlleleAnnotation % Properties("bowtie2", "bwa")]: SampleData[
            CARDAlleleAnnotation % Properties("bowtie2", "bwa")
        ],
        SampleData[CARDAlleleAnnotation % Properties("kma")]: SampleData[
            CARDAlleleAnnotation % Properties("kma")
        ],
        SampleData[CARDAlleleAnnotation % Properties("bowtie2")]: SampleData[
            CARDAlleleAnnotation % Properties("bowtie2")
        ],
        SampleData[CARDAlleleAnnotation % Properties("bwa")]: SampleData[
            CARDAlleleAnnotation % Properties("bwa")
        ],
    }
)

plugin.methods.register_function(
    function=collate_reads_allele_annotations,
    inputs={"annotations": List[T_allele_annotation_collate_in]},
    parameters={},
    outputs={"collated_annotations": T_allele_annotation_collate_out},
    input_descriptions={
        "annotations": "A collection of annotations from reads at "
        "allele level to be collated."
    },
    name="Collate reads allele annotations.",
    description="Takes a collection of SampleData[CARDAlleleAnnotation] "
    "and collates them into a single artifact.",
)

plugin.methods.register_function(
    function=collate_reads_gene_annotations,
    inputs={"annotations": List[SampleData[CARDGeneAnnotation]]},
    parameters={},
    outputs={"collated_annotations": SampleData[CARDGeneAnnotation]},
    input_descriptions={
        "annotations": "A collection of annotations from reads at "
        "gene level to be collated."
    },
    name="Collate reads gene annotations.",
    description="Takes a collection of SampleData[CARDGeneAnnotation] "
    "and collates them into a single artifact.",
)

plugin.methods.register_function(
    function=collate_mags_kmer_analyses,
    inputs={"kmer_analyses": List[SampleData[CARDMAGsKmerAnalysis]]},
    parameters={},
    outputs={"collated_kmer_analyses": SampleData[CARDMAGsKmerAnalysis]},
    input_descriptions={
        "kmer_analyses": "A collection of k-mer analyses from MAG annotations."
    },
    name="Collate k-mer analyses from MAG annotations.",
    description="Takes a collection of SampleData[CARDMAGsKmerAnalysis] "
    "and collates them into a single artifact.",
)

plugin.methods.register_function(
    function=collate_reads_allele_kmer_analyses,
    inputs={"kmer_analyses": List[SampleData[CARDReadsAlleleKmerAnalysis]]},
    parameters={},
    outputs={"collated_kmer_analyses": SampleData[CARDReadsAlleleKmerAnalysis]},
    input_descriptions={
        "kmer_analyses": "A collection of k-mer analyses from reads annotations at "
        "allele level."
    },
    name="Collate k-mer analyses from reads annotations at allele level.",
    description="Takes a collection of SampleData[CARDReadsAlleleKmerAnalysis] "
    "and collates them into a single artifact.",
)

plugin.methods.register_function(
    function=collate_reads_gene_kmer_analyses,
    inputs={"kmer_analyses": List[SampleData[CARDReadsGeneKmerAnalysis]]},
    parameters={},
    outputs={"collated_kmer_analyses": SampleData[CARDReadsGeneKmerAnalysis]},
    input_descriptions={
        "kmer_analyses": "A collection of k-mer analyses from reads annotations at "
        "gene level."
    },
    name="Collate k-mer analyses from reads annotations at gene level.",
    description="Takes a collection of SampleData[CARDReadsGeneKmerAnalysis] "
    "and collates them into a single artifact.",
)
plugin.methods.register_function(
    function=partition_mags_annotations,
    inputs={"annotations": SampleData[CARDAnnotation]},
    parameters={"num_partitions": Int % Range(1, None)},
    outputs={"partitioned_annotations": Collection[SampleData[CARDAnnotation]]},
    input_descriptions={"annotations": "The annotations to partition."},
    parameter_descriptions={
        "num_partitions": "The number of partitions to split the annotations "
        "into. Defaults to partitioning into individual annotations."
    },
    output_descriptions={"partitioned_annotations": "Partitioned annotations."},
    name="Partition annotations",
    description="Partition amr annotations of MAGs into a collections of individual "
    "artifacts or the number of partitions specified.",
)

T_allele_annotation_in, T_allele_annotation_out = TypeMap(
    {
        SampleData[
            CARDAlleleAnnotation % Properties("kma", "bowtie2", "bwa")
        ]: Collection[
            SampleData[CARDAlleleAnnotation % Properties("kma", "bowtie2", "bwa")]
        ],
        SampleData[CARDAlleleAnnotation % Properties("kma", "bowtie2")]: Collection[
            SampleData[CARDAlleleAnnotation % Properties("kma", "bowtie2")]
        ],
        SampleData[CARDAlleleAnnotation % Properties("kma", "bwa")]: Collection[
            SampleData[CARDAlleleAnnotation % Properties("kma", "bwa")]
        ],
        SampleData[CARDAlleleAnnotation % Properties("bowtie2", "bwa")]: Collection[
            SampleData[CARDAlleleAnnotation % Properties("bowtie2", "bwa")]
        ],
        SampleData[CARDAlleleAnnotation % Properties("kma")]: Collection[
            SampleData[CARDAlleleAnnotation % Properties("kma")]
        ],
        SampleData[CARDAlleleAnnotation % Properties("bowtie2")]: Collection[
            SampleData[CARDAlleleAnnotation % Properties("bowtie2")]
        ],
        SampleData[CARDAlleleAnnotation % Properties("bwa")]: Collection[
            SampleData[CARDAlleleAnnotation % Properties("bwa")]
        ],
    }
)

plugin.methods.register_function(
    function=partition_reads_allele_annotations,
    inputs={"annotations": T_allele_annotation_in},
    parameters={"num_partitions": Int % Range(1, None)},
    outputs={"partitioned_annotations": T_allele_annotation_out},
    input_descriptions={"annotations": "The annotations to partition."},
    parameter_descriptions={
        "num_partitions": "The number of partitions to split the annotations "
        "into. Defaults to partitioning into individual annotations."
    },
    output_descriptions={"partitioned_annotations": "partitioned annotations"},
    name="Partition annotations",
    description="Partition amr annotations of reads at allele level into a collections "
    "of individual artifacts or the number of partitions specified.",
)

T_gene_annotation_in, T_gene_annotation_out = TypeMap(
    {
        SampleData[
            CARDGeneAnnotation % Properties("kma", "bowtie2", "bwa")
        ]: Collection[
            SampleData[CARDGeneAnnotation % Properties("kma", "bowtie2", "bwa")]
        ],
        SampleData[CARDGeneAnnotation % Properties("kma", "bowtie2")]: Collection[
            SampleData[CARDGeneAnnotation % Properties("kma", "bowtie2")]
        ],
        SampleData[CARDGeneAnnotation % Properties("kma", "bwa")]: Collection[
            SampleData[CARDGeneAnnotation % Properties("kma", "bwa")]
        ],
        SampleData[CARDGeneAnnotation % Properties("bowtie2", "bwa")]: Collection[
            SampleData[CARDGeneAnnotation % Properties("bowtie2", "bwa")]
        ],
        SampleData[CARDGeneAnnotation % Properties("kma")]: Collection[
            SampleData[CARDGeneAnnotation % Properties("kma")]
        ],
        SampleData[CARDGeneAnnotation % Properties("bowtie2")]: Collection[
            SampleData[CARDGeneAnnotation % Properties("bowtie2")]
        ],
        SampleData[CARDGeneAnnotation % Properties("bwa")]: Collection[
            SampleData[CARDGeneAnnotation % Properties("bwa")]
        ],
    }
)

plugin.methods.register_function(
    function=partition_reads_gene_annotations,
    inputs={"annotations": T_gene_annotation_in},
    parameters={"num_partitions": Int % Range(1, None)},
    outputs={"partitioned_annotations": T_gene_annotation_out},
    input_descriptions={"annotations": "The annotations to partition."},
    parameter_descriptions={
        "num_partitions": "The number of partitions to split the annotations"
        " into. Defaults to partitioning into individual annotations."
    },
    output_descriptions={"partitioned_annotations": "partitioned annotations"},
    name="Partition annotations",
    description="Partition amr annotations of reads at gene level into a collection of"
    " individual artifacts or the number of partitions specified.",
)

plugin.pipelines.register_function(
    function=kmer_query_mags_card,
    inputs={
        "amr_annotations": SampleData[CARDAnnotation],
        "card_db": CARDDatabase,
        "kmer_db": CARDKmerDatabase,
    },
    parameters={
        "minimum": Int % Range(0, None, inclusive_start=False),
        "threads": Int % Range(0, None, inclusive_start=False),
        "num_partitions": Int % Range(0, None, inclusive_start=False),
    },
    outputs=[
        ("mags_kmer_analysis", SampleData[CARDMAGsKmerAnalysis]),
    ],
    input_descriptions={
        "amr_annotations": "AMR annotations created with annotate-mags-card.",
        "card_db": "CARD and WildCARD database of resistance genes, their products and "
        "associated phenotypes.",
        "kmer_db": "Database of k-mers that are uniquely found within AMR alleles of "
        "individual pathogen species, pathogen genera, pathogen-restricted "
        "plasmids, or promiscuous plasmids.",
    },
    parameter_descriptions={
        "minimum": "Minimum number of kmers in the called category for the "
        "classification to be made.",
        "threads": "Number of threads (CPUs) to use.",
        "num_partitions": "Number of partitions that should run in parallel.",
    },
    output_descriptions={
        "mags_kmer_analysis": "K-mer analysis as JSON file and TXT summary.",
    },
    name="Pathogen-of-origin prediction for ARGs in MAGs",
    description="CARD's k-mer classifiers can be used to predict pathogen-of-origin for"
    " ARGs found by annotate-mags-card.",
    citations=[citations["alcock_card_2023"]],
)

plugin.methods.register_function(
    function=_kmer_query_mags,
    inputs={
        "amr_annotations": SampleData[CARDAnnotation],
        "card_db": CARDDatabase,
        "kmer_db": CARDKmerDatabase,
    },
    parameters={
        "minimum": Int % Range(0, None, inclusive_start=False),
        "threads": Int % Range(0, None, inclusive_start=False),
    },
    outputs=[
        ("mags_kmer_analysis", SampleData[CARDMAGsKmerAnalysis]),
    ],
    input_descriptions={
        "amr_annotations": "AMR annotations created with annotate-mags-card.",
        "card_db": "CARD and WildCARD database of resistance genes, their products and "
        "associated phenotypes.",
        "kmer_db": "Database of k-mers that are uniquely found within AMR alleles of "
        "individual pathogen species, pathogen genera, pathogen-restricted "
        "plasmids, or promiscuous plasmids.",
    },
    parameter_descriptions={
        "minimum": "Minimum number of kmers in the called category for the "
        "classification to be made.",
        "threads": "Number of threads (CPUs) to use.",
    },
    output_descriptions={
        "mags_kmer_analysis": "K-mer analysis as JSON file and TXT summary.",
    },
    name="Pathogen-of-origin prediction for ARGs in MAGs",
    description="CARD's k-mer classifiers can be used to predict pathogen-of-origin for"
    " ARGs found by annotate-mags-card.",
    citations=[citations["alcock_card_2023"]],
)

plugin.pipelines.register_function(
    function=kmer_query_reads_card,
    inputs={
        "amr_annotations": SampleData[CARDAlleleAnnotation],
        "card_db": CARDDatabase,
        "kmer_db": CARDKmerDatabase,
    },
    parameters={
        "minimum": Int % Range(0, None, inclusive_start=False),
        "threads": Int % Range(0, None, inclusive_start=False),
        "num_partitions": Int % Range(0, None, inclusive_start=False),
    },
    outputs=[
        ("reads_allele_kmer_analysis", SampleData[CARDReadsAlleleKmerAnalysis]),
        ("reads_gene_kmer_analysis", SampleData[CARDReadsGeneKmerAnalysis]),
    ],
    input_descriptions={
        "amr_annotations": "AMR annotations created with annotate-reads-card.",
        "card_db": "CARD and WildCARD database of resistance genes, their products and "
        "associated phenotypes.",
        "kmer_db": "Database of k-mers that are uniquely found within AMR alleles of "
        "individual pathogen species, pathogen genera, pathogen-restricted "
        "plasmids, or promiscuous plasmids.",
    },
    parameter_descriptions={
        "minimum": "Minimum number of kmers in the called category for the "
        "classification to be made.",
        "threads": "Number of threads (CPUs) to use.",
        "num_partitions": "Number of partitions that should run in parallel.",
    },
    output_descriptions={
        "reads_allele_kmer_analysis": "K-mer analysis for mapped alleles as JSON file "
        "and TXT summary.",
        "reads_gene_kmer_analysis": "K-mer analysis for mapped alleles as JSON file "
        "and TXT summary.",
    },
    name="Pathogen-of-origin prediction for ARGs in reads",
    description="CARD's k-mer classifiers can be used to predict pathogen-of-origin for"
    " ARGs found by annotate-reads-card.",
    citations=[citations["alcock_card_2023"]],
)

plugin.methods.register_function(
    function=_kmer_query_reads,
    inputs={
        "amr_annotations": SampleData[CARDAlleleAnnotation],
        "card_db": CARDDatabase,
        "kmer_db": CARDKmerDatabase,
    },
    parameters={
        "minimum": Int % Range(0, None, inclusive_start=False),
        "threads": Int % Range(0, None, inclusive_start=False),
    },
    outputs=[
        ("reads_allele_kmer_analysis", SampleData[CARDReadsAlleleKmerAnalysis]),
        ("reads_gene_kmer_analysis", SampleData[CARDReadsGeneKmerAnalysis]),
    ],
    input_descriptions={
        "amr_annotations": "AMR annotations created with annotate-reads-card.",
        "card_db": "CARD and WildCARD database of resistance genes, their products and "
        "associated phenotypes.",
        "kmer_db": "Database of k-mers that are uniquely found within AMR alleles of "
        "individual pathogen species, pathogen genera, pathogen-restricted "
        "plasmids, or promiscuous plasmids.",
    },
    parameter_descriptions={
        "minimum": "Minimum number of kmers in the called category for the "
        "classification to be made.",
        "threads": "Number of threads (CPUs) to use.",
    },
    output_descriptions={
        "reads_allele_kmer_analysis": "K-mer analysis for mapped alleles as JSON file "
        "and TXT summary.",
        "reads_gene_kmer_analysis": "K-mer analysis for mapped alleles as JSON file "
        "and TXT summary.",
    },
    name="Pathogen-of-origin prediction for ARGs in reads",
    description="CARD's k-mer classifiers can be used to predict pathogen-of-origin for"
    " ARGs found by annotate-reads-card.",
    citations=[citations["alcock_card_2023"]],
)

plugin.methods.register_function(
    function=kmer_build_card,
    inputs={
        "card_db": CARDDatabase,
    },
    parameters={
        "kmer_size": Int % Range(0, None, inclusive_start=False),
        "threads": Int % Range(0, None, inclusive_start=False),
        "batch_size": Int % Range(0, None, inclusive_start=False),
    },
    outputs=[
        ("kmer_db", CARDKmerDatabase),
    ],
    input_descriptions={
        "card_db": "CARD Database",
    },
    parameter_descriptions={
        "kmer_size": "Length of k-mers in base pairs.",
        "threads": "Number of threads (CPUs) to use.",
        "batch_size": "Number of k-mers to query at a time using pyahocorasick--the "
        "greater the number the more memory usage.",
    },
    output_descriptions={
        "kmer_db": "K-mer database with custom k-mer size.",
    },
    name="K-mer build",
    description="With kmer_build_card a kmer database can be built with a custom kmer"
    " size",
    citations=[citations["alcock_card_2023"]],
)

# Registrations
plugin.register_semantic_types(
    CARDDatabase,
    CARDKmerDatabase,
    CARDAnnotation,
    CARDAlleleAnnotation,
    CARDGeneAnnotation,
    CARDReadsGeneKmerAnalysis,
    CARDReadsAlleleKmerAnalysis,
    CARDMAGsKmerAnalysis,
)

plugin.register_semantic_type_to_format(
    CARDKmerDatabase, artifact_format=CARDKmerDatabaseDirectoryFormat
)
plugin.register_semantic_type_to_format(
    CARDDatabase, artifact_format=CARDDatabaseDirectoryFormat
)
plugin.register_semantic_type_to_format(
    SampleData[CARDAnnotation], artifact_format=CARDAnnotationDirectoryFormat
)
plugin.register_semantic_type_to_format(
    SampleData[CARDAlleleAnnotation],
    artifact_format=CARDAlleleAnnotationDirectoryFormat,
)
plugin.register_semantic_type_to_format(
    SampleData[CARDGeneAnnotation], artifact_format=CARDGeneAnnotationDirectoryFormat
)
plugin.register_semantic_type_to_format(
    SampleData[CARDReadsGeneKmerAnalysis],
    artifact_format=CARDReadsGeneKmerAnalysisDirectoryFormat,
)
plugin.register_semantic_type_to_format(
    SampleData[CARDReadsAlleleKmerAnalysis],
    artifact_format=CARDReadsAlleleKmerAnalysisDirectoryFormat,
)
plugin.register_semantic_type_to_format(
    SampleData[CARDMAGsKmerAnalysis],
    artifact_format=CARDMAGsKmerAnalysisDirectoryFormat,
)
plugin.register_formats(
    CARDKmerDatabaseDirectoryFormat,
    CARDKmerJSONFormat,
    CARDKmerTXTFormat,
    CARDMAGsKmerAnalysisDirectoryFormat,
    GapDNAFASTAFormat,
    CARDWildcardIndexFormat,
    CARDAnnotationTXTFormat,
    CARDAnnotationJSONFormat,
    CARDAnnotationDirectoryFormat,
    CARDDatabaseFormat,
    CARDDatabaseDirectoryFormat,
    CARDAlleleAnnotationFormat,
    CARDGeneAnnotationFormat,
    CARDAnnotationStatsFormat,
    CARDAlleleAnnotationDirectoryFormat,
    CARDGeneAnnotationDirectoryFormat,
    CARDMAGsKmerAnalysisFormat,
    CARDMAGsKmerAnalysisJSONFormat,
    CARDReadsAlleleKmerAnalysisFormat,
    CARDReadsGeneKmerAnalysisFormat,
    CARDReadsKmerAnalysisJSONFormat,
    CARDReadsGeneKmerAnalysisDirectoryFormat,
    CARDReadsAlleleKmerAnalysisDirectoryFormat,
)

importlib.import_module("q2_amr.types._transformer")<|MERGE_RESOLUTION|>--- conflicted
+++ resolved
@@ -33,10 +33,7 @@
 from q2_amr.card.kmer import (
     _kmer_query_mags,
     _kmer_query_reads,
-<<<<<<< HEAD
     kmer_build_card,
-=======
->>>>>>> c9b27462
     kmer_query_mags_card,
     kmer_query_reads_card,
 )
@@ -733,6 +730,7 @@
     description="Takes a collection of SampleData[CARDReadsGeneKmerAnalysis] "
     "and collates them into a single artifact.",
 )
+
 plugin.methods.register_function(
     function=partition_mags_annotations,
     inputs={"annotations": SampleData[CARDAnnotation]},
