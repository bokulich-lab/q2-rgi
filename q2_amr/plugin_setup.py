# ----------------------------------------------------------------------------
# Copyright (c) 2022, Bokulich Lab.
#
# Distributed under the terms of the Modified BSD License.
#
# The full license is in the file LICENSE, distributed with this software.
# ----------------------------------------------------------------------------
import importlib

<<<<<<< HEAD
from q2_types.feature_data import FeatureData, ProteinSequence, Sequence
from q2_types.feature_table import FeatureTable, Frequency
from q2_types.per_sample_sequences import (
    PairedEndSequencesWithQuality,
    SequencesWithQuality,
)
from q2_types.sample_data import SampleData
from qiime2.core.type import Bool, Choices, Float, Int, Range, Str
from qiime2.plugin import Citations, Plugin

from q2_amr import __version__
from q2_amr.card import (  # heatmap
    annotate_card,
    annotate_reads_card,
    fetch_card_db,
    heatmap,
    visualize_annotation_stats,
)
=======
from q2_types.sample_data import SampleData
from q2_types_genomics.per_sample_data import MAGs
from qiime2.core.type import Bool, Choices, Int, Range, Str
from qiime2.plugin import Citations, Plugin

from q2_amr import __version__
from q2_amr.card import annotate_mags_card, fetch_card_db, heatmap
>>>>>>> 6414c81d
from q2_amr.types import (
    CARDAnnotationJSONFormat,
    CARDAnnotationTXTFormat,
    CARDDatabase,
    CARDDatabaseDirectoryFormat,
    CARDDatabaseFormat,
)
<<<<<<< HEAD
from q2_amr.types._format import (
    CARDAlleleAnnotationDirectoryFormat,
    CARDAlleleAnnotationFormat,
    CARDAnnotationDirectoryFormat,
    CARDAnnotationStatsFormat,
    CARDGeneAnnotationDirectoryFormat,
    CARDGeneAnnotationFormat,
)
from q2_amr.types._type import CARDAlleleAnnotation, CARDAnnotation, CARDGeneAnnotation
=======
from q2_amr.types._format import CARDAnnotationDirectoryFormat
from q2_amr.types._type import CARDAnnotation
>>>>>>> 6414c81d

citations = Citations.load("citations.bib", package="q2_amr")

plugin = Plugin(
    name="amr",
    version=__version__,
    website="https://github.com/bokulich-lab/q2-amr",
    package="q2_amr",
    description="This is a QIIME 2 plugin that annotates microbiome sequence data with "
<<<<<<< HEAD
    "antimicrobial resistance gene "
    "information from CARD.",
    short_description="This is a QIIME 2 plugin that annotates microbiome sequence data"
    " with antimicrobial resistance "
    "gene information from CARD.",
=======
    "antimicrobial resistance gene information from CARD.",
    short_description="This is a QIIME 2 plugin that annotates microbiome sequence "
    "data with antimicrobial resistance gene information from CARD.",
>>>>>>> 6414c81d
)
plugin.methods.register_function(
    function=fetch_card_db,
    inputs={},
    parameters={},
    outputs=[("card_db", CARDDatabase)],
    input_descriptions={},
    parameter_descriptions={},
    output_descriptions={
        "card_db": "CARD database of resistance genes, their products and associated "
        "phenotypes."
    },
    name="Download CARD data.",
    description=("Downloads the CARD database from the CARD website."),
    citations=[citations["alcock_card_2023"]],
)

plugin.methods.register_function(
<<<<<<< HEAD
    function=annotate_card,
    inputs={"input_sequence": FeatureData[Sequence]},
=======
    function=annotate_mags_card,
    inputs={"mag": SampleData[MAGs], "card_db": CARDDatabase},
>>>>>>> 6414c81d
    parameters={
        "alignment_tool": Str % Choices(["BLAST", "DIAMOND"]),
        "input_type": Str % Choices(["contig", "protein"]),
        "split_prodigal_jobs": Bool,
        "include_loose": Bool,
<<<<<<< HEAD
        "exclude_nudge": Bool,
        "low_quality": Bool,
        "num_threads": Int % Range(1, None),
    },
    outputs=[
        ("amr_annotations", CARDAnnotation),
        ("protein_annotation", FeatureData[ProteinSequence]),
        ("dna_annotation", FeatureData[Sequence]),
    ],
    input_descriptions={"input_sequence": "Sequences to be annotated with rgi."},
=======
        "include_nudge": Bool,
        "low_quality": Bool,
        "num_threads": Int % Range(1, 9),
    },
    outputs=[("amr_annotations", SampleData[CARDAnnotation])],
    input_descriptions={
        "mag": "MAG to be annotated with CARD.",
        "card_db": "CARD Database.",
    },
>>>>>>> 6414c81d
    parameter_descriptions={
        "alignment_tool": "Specify alignment tool BLAST or DIAMOND.",
        "input_type": "Specify data input type contig or protein.",
        "split_prodigal_jobs": "Run multiple prodigal jobs simultaneously for contigs "
        "in a fasta file.",
        "include_loose": "Include loose hits in addition to strict and perfect hits .",
<<<<<<< HEAD
        "exclude_nudge": "Include hits nudged from loose to strict hits.",
        "low_quality": "Use for short contigs to predict partial genes.",
        "num_threads": "Number of threads (CPUs) to use in the BLAST search.",
    },
    output_descriptions={
        "amr_annotations": "AMR Annotation as .txt and .json file.",
        "protein_annotation": "FASTA file with predicted protein sequences, ORF_ID and"
        " ARO accession in the Header.",
        "dna_annotation": "FASTA file with predicted dna sequences, ORF_ID and ARO "
        "accession in the Header.",
    },
    name="Annotation of sequence data with antimicrobial resistance gene information "
    "from CARD.",
    description=(
        "Annotation of sequence data with antimicrobial resistance gene information "
        "from CARD."
    ),
=======
        "include_nudge": "Include hits nudged from loose to strict hits.",
        "low_quality": "Use for short contigs to predict partial genes.",
        "num_threads": "Number of threads (CPUs) to use in the BLAST search.",
    },
    output_descriptions={"amr_annotations": "AMR Annotation as .txt and .json file."},
    name="Annotate MAGs with antimicrobial resistance gene information from CARD.",
    description="Annotate MAGs with antimicrobial resistance gene information from "
    "CARD.",
>>>>>>> 6414c81d
    citations=[citations["alcock_card_2023"]],
)

plugin.visualizers.register_function(
    function=heatmap,
    inputs={"amr_annotation_json": CARDAnnotation},
<<<<<<< HEAD
    parameters={},
    input_descriptions={"amr_annotation_json": "Sequences to be annotated with rgi."},
    parameter_descriptions={},
    name="Download CARD data.",
    description=("Downloads the CARD database from the CARD website."),
    citations=[citations["alcock_card_2023"]],
)

plugin.methods.register_function(
    function=annotate_reads_card,
    inputs={
        "reads": SampleData[PairedEndSequencesWithQuality | SequencesWithQuality],
        "card_db": CARDDatabase,
    },
    parameters={
        "aligner": Str % Choices(["kma", "bowtie2", "bwa"]),
        "include_baits": Bool,
        "mapq": Int % Range(1, None),
        "mapped": Int % Range(1, None),
        "coverage": Float % Range(0, None, inclusive_start=False),
        "threads": Int,
    },
    outputs=[
        ("amr_allele_annotation", CARDAlleleAnnotation),
        ("amr_gene_annotation", CARDGeneAnnotation),
        ("allele_feature_table", FeatureTable[Frequency]),
        ("gene_feature_table", FeatureTable[Frequency]),
    ],
    input_descriptions={
        "reads": "Paired or single end metagenomic reads.",
        "card_db": "CARD Database",
    },
    parameter_descriptions={
        "aligner": "Specify alignment tool.",
        "include_baits": "Include baits.",
        "mapq": "Filter reads based on MAPQ score.",
        "mapped": "Filter reads based on mapped reads.",
        "coverage": "Filter reads based on coverage of reference sequence.",
        "threads": "Number of threads (CPUs) to use.",
    },
    output_descriptions={
        "amr_allele_annotation": "AMR annotation mapped on alleles.",
        "amr_gene_annotation": "AMR annotation mapped on genes.",
        "allele_feature_table": "Samples combined into one frequency count table.",
        "gene_feature_table": "Samples combined into one frequency count table.",
    },
    name="Annotate metagenomic reads with antimicrobial resistance gene information "
    "from CARD.",
    description="Annotate metagenomic reads with antimicrobial resistance gene "
    "information from CARD.",
    citations=[citations["alcock_card_2023"]],
)

plugin.visualizers.register_function(
    function=visualize_annotation_stats,
    inputs={"amr_reads_annotation": CARDGeneAnnotation | CARDAlleleAnnotation},
    parameters={},
    input_descriptions={
        "amr_reads_annotation": "AMR annotation mapped on alleles or genes."
    },
    parameter_descriptions={},
    name="Visualize mapping statistics.",
    description="Visualize mapping statistics.",
=======
    parameters={},
    input_descriptions={"amr_annotation_json": "Sequences to be annotated with rgi."},
    parameter_descriptions={},
    name="Download CARD data.",
    description=("Downloads the CARD database from the CARD website."),
>>>>>>> 6414c81d
    citations=[citations["alcock_card_2023"]],
)

# Registrations
<<<<<<< HEAD
plugin.register_semantic_types(
    CARDDatabase, CARDAnnotation, CARDAlleleAnnotation, CARDGeneAnnotation
)
=======
plugin.register_semantic_types(CARDDatabase, CARDAnnotation)
>>>>>>> 6414c81d

plugin.register_semantic_type_to_format(
    CARDDatabase, artifact_format=CARDDatabaseDirectoryFormat
)
plugin.register_semantic_type_to_format(
<<<<<<< HEAD
    CARDAnnotation, artifact_format=CARDAnnotationDirectoryFormat
)
plugin.register_semantic_type_to_format(
    CARDAlleleAnnotation, artifact_format=CARDAlleleAnnotationDirectoryFormat
)
plugin.register_semantic_type_to_format(
    CARDGeneAnnotation, artifact_format=CARDGeneAnnotationDirectoryFormat
)

plugin.register_formats(
    CARDAnnotationTXTFormat,
    CARDAnnotationJSONFormat,
    CARDAnnotationDirectoryFormat,
    CARDDatabaseFormat,
    CARDDatabaseDirectoryFormat,
    CARDAlleleAnnotationFormat,
    CARDGeneAnnotationFormat,
    CARDAnnotationStatsFormat,
    CARDAlleleAnnotationDirectoryFormat,
    CARDGeneAnnotationDirectoryFormat,
=======
    SampleData[CARDAnnotation], artifact_format=CARDAnnotationDirectoryFormat
)
plugin.register_formats(
    CARDAnnotationTXTFormat,
    CARDAnnotationDirectoryFormat,
    CARDAnnotationJSONFormat,
    CARDDatabaseFormat,
    CARDDatabaseDirectoryFormat,
>>>>>>> 6414c81d
)

importlib.import_module("q2_amr.types._transformer")<|MERGE_RESOLUTION|>--- conflicted
+++ resolved
@@ -7,34 +7,24 @@
 # ----------------------------------------------------------------------------
 import importlib
 
-<<<<<<< HEAD
-from q2_types.feature_data import FeatureData, ProteinSequence, Sequence
 from q2_types.feature_table import FeatureTable, Frequency
 from q2_types.per_sample_sequences import (
     PairedEndSequencesWithQuality,
     SequencesWithQuality,
 )
 from q2_types.sample_data import SampleData
+from q2_types_genomics.per_sample_data import MAGs
 from qiime2.core.type import Bool, Choices, Float, Int, Range, Str
 from qiime2.plugin import Citations, Plugin
 
 from q2_amr import __version__
-from q2_amr.card import (  # heatmap
-    annotate_card,
+from q2_amr.card import (
+    annotate_mags_card,
     annotate_reads_card,
     fetch_card_db,
     heatmap,
     visualize_annotation_stats,
 )
-=======
-from q2_types.sample_data import SampleData
-from q2_types_genomics.per_sample_data import MAGs
-from qiime2.core.type import Bool, Choices, Int, Range, Str
-from qiime2.plugin import Citations, Plugin
-
-from q2_amr import __version__
-from q2_amr.card import annotate_mags_card, fetch_card_db, heatmap
->>>>>>> 6414c81d
 from q2_amr.types import (
     CARDAnnotationJSONFormat,
     CARDAnnotationTXTFormat,
@@ -42,7 +32,6 @@
     CARDDatabaseDirectoryFormat,
     CARDDatabaseFormat,
 )
-<<<<<<< HEAD
 from q2_amr.types._format import (
     CARDAlleleAnnotationDirectoryFormat,
     CARDAlleleAnnotationFormat,
@@ -52,10 +41,6 @@
     CARDGeneAnnotationFormat,
 )
 from q2_amr.types._type import CARDAlleleAnnotation, CARDAnnotation, CARDGeneAnnotation
-=======
-from q2_amr.types._format import CARDAnnotationDirectoryFormat
-from q2_amr.types._type import CARDAnnotation
->>>>>>> 6414c81d
 
 citations = Citations.load("citations.bib", package="q2_amr")
 
@@ -65,17 +50,9 @@
     website="https://github.com/bokulich-lab/q2-amr",
     package="q2_amr",
     description="This is a QIIME 2 plugin that annotates microbiome sequence data with "
-<<<<<<< HEAD
-    "antimicrobial resistance gene "
-    "information from CARD.",
-    short_description="This is a QIIME 2 plugin that annotates microbiome sequence data"
-    " with antimicrobial resistance "
-    "gene information from CARD.",
-=======
     "antimicrobial resistance gene information from CARD.",
     short_description="This is a QIIME 2 plugin that annotates microbiome sequence "
     "data with antimicrobial resistance gene information from CARD.",
->>>>>>> 6414c81d
 )
 plugin.methods.register_function(
     function=fetch_card_db,
@@ -94,30 +71,13 @@
 )
 
 plugin.methods.register_function(
-<<<<<<< HEAD
-    function=annotate_card,
-    inputs={"input_sequence": FeatureData[Sequence]},
-=======
     function=annotate_mags_card,
     inputs={"mag": SampleData[MAGs], "card_db": CARDDatabase},
->>>>>>> 6414c81d
     parameters={
         "alignment_tool": Str % Choices(["BLAST", "DIAMOND"]),
         "input_type": Str % Choices(["contig", "protein"]),
         "split_prodigal_jobs": Bool,
         "include_loose": Bool,
-<<<<<<< HEAD
-        "exclude_nudge": Bool,
-        "low_quality": Bool,
-        "num_threads": Int % Range(1, None),
-    },
-    outputs=[
-        ("amr_annotations", CARDAnnotation),
-        ("protein_annotation", FeatureData[ProteinSequence]),
-        ("dna_annotation", FeatureData[Sequence]),
-    ],
-    input_descriptions={"input_sequence": "Sequences to be annotated with rgi."},
-=======
         "include_nudge": Bool,
         "low_quality": Bool,
         "num_threads": Int % Range(1, 9),
@@ -127,32 +87,12 @@
         "mag": "MAG to be annotated with CARD.",
         "card_db": "CARD Database.",
     },
->>>>>>> 6414c81d
     parameter_descriptions={
         "alignment_tool": "Specify alignment tool BLAST or DIAMOND.",
         "input_type": "Specify data input type contig or protein.",
         "split_prodigal_jobs": "Run multiple prodigal jobs simultaneously for contigs "
         "in a fasta file.",
         "include_loose": "Include loose hits in addition to strict and perfect hits .",
-<<<<<<< HEAD
-        "exclude_nudge": "Include hits nudged from loose to strict hits.",
-        "low_quality": "Use for short contigs to predict partial genes.",
-        "num_threads": "Number of threads (CPUs) to use in the BLAST search.",
-    },
-    output_descriptions={
-        "amr_annotations": "AMR Annotation as .txt and .json file.",
-        "protein_annotation": "FASTA file with predicted protein sequences, ORF_ID and"
-        " ARO accession in the Header.",
-        "dna_annotation": "FASTA file with predicted dna sequences, ORF_ID and ARO "
-        "accession in the Header.",
-    },
-    name="Annotation of sequence data with antimicrobial resistance gene information "
-    "from CARD.",
-    description=(
-        "Annotation of sequence data with antimicrobial resistance gene information "
-        "from CARD."
-    ),
-=======
         "include_nudge": "Include hits nudged from loose to strict hits.",
         "low_quality": "Use for short contigs to predict partial genes.",
         "num_threads": "Number of threads (CPUs) to use in the BLAST search.",
@@ -161,14 +101,12 @@
     name="Annotate MAGs with antimicrobial resistance gene information from CARD.",
     description="Annotate MAGs with antimicrobial resistance gene information from "
     "CARD.",
->>>>>>> 6414c81d
     citations=[citations["alcock_card_2023"]],
 )
 
 plugin.visualizers.register_function(
     function=heatmap,
     inputs={"amr_annotation_json": CARDAnnotation},
-<<<<<<< HEAD
     parameters={},
     input_descriptions={"amr_annotation_json": "Sequences to be annotated with rgi."},
     parameter_descriptions={},
@@ -232,30 +170,18 @@
     parameter_descriptions={},
     name="Visualize mapping statistics.",
     description="Visualize mapping statistics.",
-=======
-    parameters={},
-    input_descriptions={"amr_annotation_json": "Sequences to be annotated with rgi."},
-    parameter_descriptions={},
-    name="Download CARD data.",
-    description=("Downloads the CARD database from the CARD website."),
->>>>>>> 6414c81d
     citations=[citations["alcock_card_2023"]],
 )
 
 # Registrations
-<<<<<<< HEAD
 plugin.register_semantic_types(
     CARDDatabase, CARDAnnotation, CARDAlleleAnnotation, CARDGeneAnnotation
 )
-=======
-plugin.register_semantic_types(CARDDatabase, CARDAnnotation)
->>>>>>> 6414c81d
 
 plugin.register_semantic_type_to_format(
     CARDDatabase, artifact_format=CARDDatabaseDirectoryFormat
 )
 plugin.register_semantic_type_to_format(
-<<<<<<< HEAD
     CARDAnnotation, artifact_format=CARDAnnotationDirectoryFormat
 )
 plugin.register_semantic_type_to_format(
@@ -276,16 +202,6 @@
     CARDAnnotationStatsFormat,
     CARDAlleleAnnotationDirectoryFormat,
     CARDGeneAnnotationDirectoryFormat,
-=======
-    SampleData[CARDAnnotation], artifact_format=CARDAnnotationDirectoryFormat
-)
-plugin.register_formats(
-    CARDAnnotationTXTFormat,
-    CARDAnnotationDirectoryFormat,
-    CARDAnnotationJSONFormat,
-    CARDDatabaseFormat,
-    CARDDatabaseDirectoryFormat,
->>>>>>> 6414c81d
 )
 
 importlib.import_module("q2_amr.types._transformer")