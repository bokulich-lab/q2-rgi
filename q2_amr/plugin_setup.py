# ----------------------------------------------------------------------------
# Copyright (c) 2022, Bokulich Lab.
#
# Distributed under the terms of the Modified BSD License.
#
# The full license is in the file LICENSE, distributed with this software.
# ----------------------------------------------------------------------------
import importlib

from q2_types.feature_data import FeatureData
from q2_types.feature_table import FeatureTable, Frequency
from q2_types.per_sample_sequences import (
    MAGs,
    PairedEndSequencesWithQuality,
    SequencesWithQuality,
)
from q2_types.sample_data import SampleData
from qiime2.core.type import (
    Bool,
    Choices,
    Collection,
    Int,
    List,
    Properties,
    Range,
    Str,
    TypeMap,
)
from qiime2.plugin import Citations, Plugin

from q2_amr import __version__
from q2_amr.amrfinderplus.types._format import (
<<<<<<< HEAD
    AMRFinderPlusDatabaseDirectoryFormat,
    ARMFinderPlusAnnotationDirFmt,
    ARMFinderPlusAnnotationFormat,
    ARMFinderPlusAnnotationsDirFmt,
=======
    AMRFinderPlusDatabaseDirFmt,
>>>>>>> 0bf7f205
    BinaryFormat,
    TextFormat,
)
from q2_amr.amrfinderplus.types._type import (
    AMRFinderPlusDatabase,
    ARMFinderPlusAnnotation,
    ARMFinderPlusAnnotations,
)
from q2_amr.card.database import fetch_card_db
from q2_amr.card.heatmap import heatmap
from q2_amr.card.kmer import (
    _kmer_query_mags,
    _kmer_query_reads,
    kmer_build_card,
    kmer_query_mags_card,
    kmer_query_reads_card,
)
from q2_amr.card.mags import annotate_mags_card
from q2_amr.card.partition import (
    collate_mags_annotations,
    collate_mags_kmer_analyses,
    collate_reads_allele_annotations,
    collate_reads_allele_kmer_analyses,
    collate_reads_gene_annotations,
    collate_reads_gene_kmer_analyses,
    partition_mags_annotations,
    partition_reads_allele_annotations,
    partition_reads_gene_annotations,
)
from q2_amr.card.reads import _annotate_reads_card, annotate_reads_card
from q2_amr.card.types import (
    CARDAnnotationJSONFormat,
    CARDAnnotationTXTFormat,
    CARDDatabase,
    CARDDatabaseDirectoryFormat,
    CARDDatabaseFormat,
)
from q2_amr.card.types._format import (
    CARDAlleleAnnotationDirectoryFormat,
    CARDAlleleAnnotationFormat,
    CARDAnnotationDirectoryFormat,
    CARDAnnotationStatsFormat,
    CARDGeneAnnotationDirectoryFormat,
    CARDGeneAnnotationFormat,
    CARDKmerDatabaseDirectoryFormat,
    CARDKmerJSONFormat,
    CARDKmerTXTFormat,
    CARDMAGsKmerAnalysisDirectoryFormat,
    CARDMAGsKmerAnalysisFormat,
    CARDMAGsKmerAnalysisJSONFormat,
    CARDReadsAlleleKmerAnalysisDirectoryFormat,
    CARDReadsAlleleKmerAnalysisFormat,
    CARDReadsGeneKmerAnalysisDirectoryFormat,
    CARDReadsGeneKmerAnalysisFormat,
    CARDReadsKmerAnalysisJSONFormat,
    CARDWildcardIndexFormat,
    GapDNAFASTAFormat,
)
from q2_amr.card.types._type import (
    CARDAlleleAnnotation,
    CARDAnnotation,
    CARDGeneAnnotation,
    CARDKmerDatabase,
    CARDMAGsKmerAnalysis,
    CARDReadsAlleleKmerAnalysis,
    CARDReadsGeneKmerAnalysis,
)

citations = Citations.load("citations.bib", package="q2_amr")

plugin = Plugin(
    name="amr",
    version=__version__,
    website="https://github.com/bokulich-lab/q2-amr",
    package="q2_amr",
    description="This is a QIIME 2 plugin that annotates sequence data with "
    "antimicrobial resistance gene information from CARD.",
    short_description="This is a QIIME 2 plugin that annotates sequence "
    "data with antimicrobial resistance gene information from CARD.",
)
plugin.methods.register_function(
    function=fetch_card_db,
    inputs={},
    parameters={},
    outputs=[("card_db", CARDDatabase), ("kmer_db", CARDKmerDatabase)],
    input_descriptions={},
    parameter_descriptions={},
    output_descriptions={
        "card_db": "CARD and WildCARD database of resistance genes, their products and "
        "associated phenotypes.",
        "kmer_db": "Database of k-mers that are uniquely found within AMR alleles of "
        "individual pathogen species, pathogen genera, pathogen-restricted "
        "plasmids, or promiscuous plasmids. The default k-mer length is 61 "
        "bp, but users can create k-mers of any length.",
    },
    name="Download CARD and WildCARD data.",
    description="Download the latest version of the CARD and WildCARD databases.",
    citations=[citations["alcock_card_2023"]],
)

plugin.methods.register_function(
    function=annotate_mags_card,
    inputs={"mag": SampleData[MAGs], "card_db": CARDDatabase},
    parameters={
        "alignment_tool": Str % Choices(["BLAST", "DIAMOND"]),
        "split_prodigal_jobs": Bool,
        "include_loose": Bool,
        "include_nudge": Bool,
        "low_quality": Bool,
        "threads": Int % Range(0, None, inclusive_start=False),
    },
    outputs=[
        ("amr_annotations", SampleData[CARDAnnotation]),
        ("feature_table", FeatureTable[Frequency]),
    ],
    input_descriptions={
        "mag": "MAGs to be annotated with CARD.",
        "card_db": "CARD Database.",
    },
    parameter_descriptions={
        "alignment_tool": "Specify alignment tool BLAST or DIAMOND.",
        "split_prodigal_jobs": "Run multiple prodigal jobs simultaneously for contigs"
        " in one sample",
        "include_loose": "Include loose hits in addition to strict and perfect hits.",
        "include_nudge": "Include hits nudged from loose to strict hits.",
        "low_quality": "Use for short contigs to predict partial genes.",
        "threads": "Number of threads (CPUs) to use in the BLAST search.",
    },
    output_descriptions={
        "amr_annotations": "AMR annotation as .txt and .json file.",
        "feature_table": "Frequency table of ARGs in all samples.",
    },
    name="Annotate MAGs with antimicrobial resistance genes from CARD.",
    description="Annotate MAGs with antimicrobial resistance genes from CARD.",
    citations=[citations["alcock_card_2023"]],
)

P_aligner, T_allele_annotation = TypeMap(
    {
        Str % Choices("kma"): SampleData[CARDAlleleAnnotation % Properties("kma")],
        Str
        % Choices("bowtie2"): SampleData[CARDAlleleAnnotation % Properties("bowtie2")],
        Str % Choices("bwa"): SampleData[CARDAlleleAnnotation % Properties("bwa")],
    }
)

plugin.pipelines.register_function(
    function=annotate_reads_card,
    inputs={
        "reads": SampleData[PairedEndSequencesWithQuality | SequencesWithQuality],
        "card_db": CARDDatabase,
    },
    parameters={
        "aligner": P_aligner,
        "threads": Int % Range(0, None, inclusive_start=False),
        "include_wildcard": Bool,
        "include_other_models": Bool,
        "num_partitions": Int % Range(0, None, inclusive_start=False),
    },
    outputs=[
        ("amr_allele_annotation", T_allele_annotation),
        ("amr_gene_annotation", SampleData[CARDGeneAnnotation]),
        ("allele_feature_table", FeatureTable[Frequency]),
        ("gene_feature_table", FeatureTable[Frequency]),
    ],
    input_descriptions={
        "reads": "Paired or single end reads.",
        "card_db": "CARD Database.",
    },
    parameter_descriptions={
        "aligner": "Specify alignment tool.",
        "threads": "Number of threads (CPUs) to use.",
        "include_wildcard": "Additionally align reads to the in silico predicted "
        "allelic variants available in CARD's Resistomes & Variants"
        " data set. This is highly recommended for non-clinical "
        "samples .",
        "include_other_models": "The default settings will align reads against "
        "CARD's protein homolog models. With include_other_"
        "models set to True, reads are additionally aligned to "
        "protein variant models, rRNA mutation models, and "
        "protein over-expression models. These three model "
        "types require comparison to CARD's curated lists of "
        "mutations known to confer phenotypic antibiotic "
        "resistance to differentiate alleles conferring "
        "resistance from antibiotic susceptible alleles, "
        "but RGI as of yet does not perform this comparison. "
        "Use these results with caution.",
        "num_partitions": "Number of partitions that should run in parallel.",
    },
    output_descriptions={
        "amr_allele_annotation": "AMR annotation mapped on alleles.",
        "amr_gene_annotation": "AMR annotation mapped on genes.",
        "allele_feature_table": "Frequency table of ARGs in all samples for allele "
        "mapping.",
        "gene_feature_table": "Frequency table of ARGs in all samples for gene "
        "mapping.",
    },
    name="Annotate reads with antimicrobial resistance genes from CARD.",
    description="Annotate reads with antimicrobial resistance genes from CARD.",
    citations=[citations["alcock_card_2023"]],
)

plugin.methods.register_function(
    function=_annotate_reads_card,
    inputs={
        "reads": SampleData[PairedEndSequencesWithQuality | SequencesWithQuality],
        "card_db": CARDDatabase,
    },
    parameters={
        "aligner": P_aligner,
        "threads": Int % Range(0, None, inclusive_start=False),
        "include_wildcard": Bool,
        "include_other_models": Bool,
    },
    outputs=[
        ("amr_allele_annotation", T_allele_annotation),
        ("amr_gene_annotation", SampleData[CARDGeneAnnotation]),
        ("allele_feature_table", FeatureTable[Frequency]),
        ("gene_feature_table", FeatureTable[Frequency]),
    ],
    input_descriptions={
        "reads": "Paired or single end reads.",
        "card_db": "CARD Database.",
    },
    parameter_descriptions={
        "aligner": "Specify alignment tool.",
        "threads": "Number of threads (CPUs) to use.",
        "include_wildcard": "Additionally align reads to the in silico predicted "
        "allelic variants available in CARD's Resistomes & Variants"
        " data set. This is highly recommended for non-clinical "
        "samples .",
        "include_other_models": "The default settings will align reads against "
        "CARD's protein homolog models. With include_other_"
        "models set to True, reads are additionally aligned to "
        "protein variant models, rRNA mutation models, and "
        "protein over-expression models. These three model "
        "types require comparison to CARD's curated lists of "
        "mutations known to confer phenotypic antibiotic "
        "resistance to differentiate alleles conferring "
        "resistance from antibiotic susceptible alleles, "
        "but RGI as of yet does not perform this comparison. "
        "Use these results with caution.",
    },
    output_descriptions={
        "amr_allele_annotation": "AMR annotation mapped on alleles.",
        "amr_gene_annotation": "AMR annotation mapped on genes.",
        "allele_feature_table": "Frequency table of ARGs in all samples for allele "
        "mapping.",
        "gene_feature_table": "Frequency table of ARGs in all samples for gene "
        "mapping.",
    },
    name="Annotate reads with antimicrobial resistance genes from CARD.",
    description="Annotate reads with antimicrobial resistance genes from CARD.",
    citations=[citations["alcock_card_2023"]],
)

plugin.visualizers.register_function(
    function=heatmap,
    inputs={"amr_annotation": SampleData[CARDAnnotation]},
    parameters={
        "cat": Str % Choices(["drug_class", "resistance_mechanism", "gene_family"]),
        "clus": Str % Choices(["samples", "genes", "both"]),
        "display": Str % Choices(["plain", "fill", "text"]),
        "frequency": Bool,
    },
    input_descriptions={"amr_annotation": "AMR Annotations from MAGs"},
    parameter_descriptions={
        "cat": "The option to organize resistance genes based on a category.",
        "clus": "Option to use SciPy's hierarchical clustering algorithm to cluster "
        "rows (AMR genes) or columns (samples).",
        "display": "Specify display options for categories",
        "frequency": "Represent samples based on resistance profile.",
    },
    name="Create heatmap from annotate-mags-card output.",
    description="Create heatmap from annotate-mags-card output.",
    citations=[citations["alcock_card_2023"]],
)

plugin.pipelines.register_function(
    function=kmer_query_mags_card,
    inputs={
        "amr_annotations": SampleData[CARDAnnotation],
        "card_db": CARDDatabase,
        "kmer_db": CARDKmerDatabase,
    },
    parameters={
        "minimum": Int % Range(0, None, inclusive_start=False),
        "threads": Int % Range(0, None, inclusive_start=False),
        "num_partitions": Int % Range(0, None, inclusive_start=False),
    },
    outputs=[
        ("mags_kmer_analysis", SampleData[CARDMAGsKmerAnalysis]),
    ],
    input_descriptions={
        "amr_annotations": "AMR annotations created with annotate-mags-card.",
        "card_db": "CARD and WildCARD database of resistance genes, their products and "
        "associated phenotypes.",
        "kmer_db": "Database of k-mers that are uniquely found within AMR alleles of "
        "individual pathogen species, pathogen genera, pathogen-restricted "
        "plasmids, or promiscuous plasmids.",
    },
    parameter_descriptions={
        "minimum": "Minimum number of kmers in the called category for the "
        "classification to be made.",
        "threads": "Number of threads (CPUs) to use.",
        "num_partitions": "Number of partitions that should run in parallel.",
    },
    output_descriptions={
        "mags_kmer_analysis": "K-mer analysis as JSON file and TXT summary.",
    },
    name="Pathogen-of-origin prediction for ARGs in MAGs",
    description="CARD's k-mer classifiers can be used to predict pathogen-of-origin for"
    " ARGs found by annotate-mags-card.",
    citations=[citations["alcock_card_2023"]],
)

plugin.methods.register_function(
    function=_kmer_query_mags,
    inputs={
        "amr_annotations": SampleData[CARDAnnotation],
        "card_db": CARDDatabase,
        "kmer_db": CARDKmerDatabase,
    },
    parameters={
        "minimum": Int % Range(0, None, inclusive_start=False),
        "threads": Int % Range(0, None, inclusive_start=False),
    },
    outputs=[
        ("mags_kmer_analysis", SampleData[CARDMAGsKmerAnalysis]),
    ],
    input_descriptions={
        "amr_annotations": "AMR annotations created with annotate-mags-card.",
        "card_db": "CARD and WildCARD database of resistance genes, their products and "
        "associated phenotypes.",
        "kmer_db": "Database of k-mers that are uniquely found within AMR alleles of "
        "individual pathogen species, pathogen genera, pathogen-restricted "
        "plasmids, or promiscuous plasmids.",
    },
    parameter_descriptions={
        "minimum": "Minimum number of kmers in the called category for the "
        "classification to be made.",
        "threads": "Number of threads (CPUs) to use.",
    },
    output_descriptions={
        "mags_kmer_analysis": "K-mer analysis as JSON file and TXT summary.",
    },
    name="Pathogen-of-origin prediction for ARGs in MAGs",
    description="CARD's k-mer classifiers can be used to predict pathogen-of-origin for"
    " ARGs found by annotate-mags-card.",
    citations=[citations["alcock_card_2023"]],
)

plugin.pipelines.register_function(
    function=kmer_query_reads_card,
    inputs={
        "amr_annotations": SampleData[
            CARDAlleleAnnotation % Properties("bwa")
            | CARDAlleleAnnotation % Properties("bowtie2")
        ],
        "card_db": CARDDatabase,
        "kmer_db": CARDKmerDatabase,
    },
    parameters={
        "minimum": Int % Range(0, None, inclusive_start=False),
        "threads": Int % Range(0, None, inclusive_start=False),
        "num_partitions": Int % Range(0, None, inclusive_start=False),
    },
    outputs=[
        ("reads_allele_kmer_analysis", SampleData[CARDReadsAlleleKmerAnalysis]),
        ("reads_gene_kmer_analysis", SampleData[CARDReadsGeneKmerAnalysis]),
    ],
    input_descriptions={
        "amr_annotations": "AMR annotations created with annotate-reads-card.",
        "card_db": "CARD and WildCARD database of resistance genes, their products and "
        "associated phenotypes.",
        "kmer_db": "Database of k-mers that are uniquely found within AMR alleles of "
        "individual pathogen species, pathogen genera, pathogen-restricted "
        "plasmids, or promiscuous plasmids.",
    },
    parameter_descriptions={
        "minimum": "Minimum number of kmers in the called category for the "
        "classification to be made.",
        "threads": "Number of threads (CPUs) to use.",
        "num_partitions": "Number of partitions that should run in parallel.",
    },
    output_descriptions={
        "reads_allele_kmer_analysis": "K-mer analysis for mapped alleles as JSON file "
        "and TXT summary.",
        "reads_gene_kmer_analysis": "K-mer analysis for mapped alleles as JSON file "
        "and TXT summary.",
    },
    name="Pathogen-of-origin prediction for ARGs in reads",
    description="CARD's k-mer classifiers can be used to predict pathogen-of-origin for"
    " ARGs found by annotate-reads-card.",
    citations=[citations["alcock_card_2023"]],
)

plugin.methods.register_function(
    function=_kmer_query_reads,
    inputs={
        "amr_annotations": SampleData[CARDAlleleAnnotation],
        "card_db": CARDDatabase,
        "kmer_db": CARDKmerDatabase,
    },
    parameters={
        "minimum": Int % Range(0, None, inclusive_start=False),
        "threads": Int % Range(0, None, inclusive_start=False),
    },
    outputs=[
        ("reads_allele_kmer_analysis", SampleData[CARDReadsAlleleKmerAnalysis]),
        ("reads_gene_kmer_analysis", SampleData[CARDReadsGeneKmerAnalysis]),
    ],
    input_descriptions={
        "amr_annotations": "AMR annotations created with annotate-reads-card.",
        "card_db": "CARD and WildCARD database of resistance genes, their products and "
        "associated phenotypes.",
        "kmer_db": "Database of k-mers that are uniquely found within AMR alleles of "
        "individual pathogen species, pathogen genera, pathogen-restricted "
        "plasmids, or promiscuous plasmids.",
    },
    parameter_descriptions={
        "minimum": "Minimum number of kmers in the called category for the "
        "classification to be made.",
        "threads": "Number of threads (CPUs) to use.",
    },
    output_descriptions={
        "reads_allele_kmer_analysis": "K-mer analysis for mapped alleles as JSON file "
        "and TXT summary.",
        "reads_gene_kmer_analysis": "K-mer analysis for mapped alleles as JSON file "
        "and TXT summary.",
    },
    name="Pathogen-of-origin prediction for ARGs in reads",
    description="CARD's k-mer classifiers can be used to predict pathogen-of-origin for"
    " ARGs found by annotate-reads-card.",
    citations=[citations["alcock_card_2023"]],
)

plugin.methods.register_function(
    function=collate_mags_annotations,
    inputs={"annotations": List[SampleData[CARDAnnotation]]},
    parameters={},
    outputs={"collated_annotations": SampleData[CARDAnnotation]},
    input_descriptions={
        "annotations": "A collection of annotations from MAGs to be collated."
    },
    name="Collate mags annotations.",
    description="Takes a collection of SampleData[CARDAnnotation] "
    "and collates them into a single artifact.",
)

T_allele_annotation_collate_in, T_allele_annotation_collate_out = TypeMap(
    {
        SampleData[
            CARDAlleleAnnotation % Properties("kma", "bowtie2", "bwa")
        ]: SampleData[CARDAlleleAnnotation % Properties("kma", "bowtie2", "bwa")],
        SampleData[CARDAlleleAnnotation % Properties("kma", "bowtie2")]: SampleData[
            CARDAlleleAnnotation % Properties("kma", "bowtie2")
        ],
        SampleData[CARDAlleleAnnotation % Properties("kma", "bwa")]: SampleData[
            CARDAlleleAnnotation % Properties("kma", "bwa")
        ],
        SampleData[CARDAlleleAnnotation % Properties("bowtie2", "bwa")]: SampleData[
            CARDAlleleAnnotation % Properties("bowtie2", "bwa")
        ],
        SampleData[CARDAlleleAnnotation % Properties("kma")]: SampleData[
            CARDAlleleAnnotation % Properties("kma")
        ],
        SampleData[CARDAlleleAnnotation % Properties("bowtie2")]: SampleData[
            CARDAlleleAnnotation % Properties("bowtie2")
        ],
        SampleData[CARDAlleleAnnotation % Properties("bwa")]: SampleData[
            CARDAlleleAnnotation % Properties("bwa")
        ],
    }
)

plugin.methods.register_function(
    function=collate_reads_allele_annotations,
    inputs={"annotations": List[T_allele_annotation_collate_in]},
    parameters={},
    outputs={"collated_annotations": T_allele_annotation_collate_out},
    input_descriptions={
        "annotations": "A collection of annotations from reads at "
        "allele level to be collated."
    },
    name="Collate reads allele annotations.",
    description="Takes a collection of SampleData[CARDAlleleAnnotation] "
    "and collates them into a single artifact.",
)

plugin.methods.register_function(
    function=collate_reads_gene_annotations,
    inputs={"annotations": List[SampleData[CARDGeneAnnotation]]},
    parameters={},
    outputs={"collated_annotations": SampleData[CARDGeneAnnotation]},
    input_descriptions={
        "annotations": "A collection of annotations from reads at "
        "gene level to be collated."
    },
    name="Collate reads gene annotations.",
    description="Takes a collection of SampleData[CARDGeneAnnotation] "
    "and collates them into a single artifact.",
)

plugin.methods.register_function(
    function=collate_mags_kmer_analyses,
    inputs={"kmer_analyses": List[SampleData[CARDMAGsKmerAnalysis]]},
    parameters={},
    outputs={"collated_kmer_analyses": SampleData[CARDMAGsKmerAnalysis]},
    input_descriptions={
        "kmer_analyses": "A collection of k-mer analyses from MAG annotations."
    },
    name="Collate k-mer analyses from MAG annotations.",
    description="Takes a collection of SampleData[CARDMAGsKmerAnalysis] "
    "and collates them into a single artifact.",
)

plugin.methods.register_function(
    function=collate_reads_allele_kmer_analyses,
    inputs={"kmer_analyses": List[SampleData[CARDReadsAlleleKmerAnalysis]]},
    parameters={},
    outputs={"collated_kmer_analyses": SampleData[CARDReadsAlleleKmerAnalysis]},
    input_descriptions={
        "kmer_analyses": "A collection of k-mer analyses from reads annotations at "
        "allele level."
    },
    name="Collate k-mer analyses from reads annotations at allele level.",
    description="Takes a collection of SampleData[CARDReadsAlleleKmerAnalysis] "
    "and collates them into a single artifact.",
)

plugin.methods.register_function(
    function=collate_reads_gene_kmer_analyses,
    inputs={"kmer_analyses": List[SampleData[CARDReadsGeneKmerAnalysis]]},
    parameters={},
    outputs={"collated_kmer_analyses": SampleData[CARDReadsGeneKmerAnalysis]},
    input_descriptions={
        "kmer_analyses": "A collection of k-mer analyses from reads annotations at "
        "gene level."
    },
    name="Collate k-mer analyses from reads annotations at gene level.",
    description="Takes a collection of SampleData[CARDReadsGeneKmerAnalysis] "
    "and collates them into a single artifact.",
)
plugin.methods.register_function(
    function=partition_mags_annotations,
    inputs={"annotations": SampleData[CARDAnnotation]},
    parameters={"num_partitions": Int % Range(1, None)},
    outputs={"partitioned_annotations": Collection[SampleData[CARDAnnotation]]},
    input_descriptions={"annotations": "The annotations to partition."},
    parameter_descriptions={
        "num_partitions": "The number of partitions to split the annotations "
        "into. Defaults to partitioning into individual annotations."
    },
    output_descriptions={"partitioned_annotations": "Partitioned annotations."},
    name="Partition annotations",
    description="Partition amr annotations of MAGs into a collections of individual "
    "artifacts or the number of partitions specified.",
)

T_allele_annotation_in, T_allele_annotation_out = TypeMap(
    {
        SampleData[
            CARDAlleleAnnotation % Properties("kma", "bowtie2", "bwa")
        ]: Collection[
            SampleData[CARDAlleleAnnotation % Properties("kma", "bowtie2", "bwa")]
        ],
        SampleData[CARDAlleleAnnotation % Properties("kma", "bowtie2")]: Collection[
            SampleData[CARDAlleleAnnotation % Properties("kma", "bowtie2")]
        ],
        SampleData[CARDAlleleAnnotation % Properties("kma", "bwa")]: Collection[
            SampleData[CARDAlleleAnnotation % Properties("kma", "bwa")]
        ],
        SampleData[CARDAlleleAnnotation % Properties("bowtie2", "bwa")]: Collection[
            SampleData[CARDAlleleAnnotation % Properties("bowtie2", "bwa")]
        ],
        SampleData[CARDAlleleAnnotation % Properties("kma")]: Collection[
            SampleData[CARDAlleleAnnotation % Properties("kma")]
        ],
        SampleData[CARDAlleleAnnotation % Properties("bowtie2")]: Collection[
            SampleData[CARDAlleleAnnotation % Properties("bowtie2")]
        ],
        SampleData[CARDAlleleAnnotation % Properties("bwa")]: Collection[
            SampleData[CARDAlleleAnnotation % Properties("bwa")]
        ],
    }
)

plugin.methods.register_function(
    function=partition_reads_allele_annotations,
    inputs={"annotations": T_allele_annotation_in},
    parameters={"num_partitions": Int % Range(1, None)},
    outputs={"partitioned_annotations": T_allele_annotation_out},
    input_descriptions={"annotations": "The annotations to partition."},
    parameter_descriptions={
        "num_partitions": "The number of partitions to split the annotations "
        "into. Defaults to partitioning into individual annotations."
    },
    output_descriptions={"partitioned_annotations": "Partitioned annotations."},
    name="Partition annotations",
    description="Partition amr annotations of reads at allele level into a collections "
    "of individual artifacts or the number of partitions specified.",
)

T_gene_annotation_in, T_gene_annotation_out = TypeMap(
    {
        SampleData[
            CARDGeneAnnotation % Properties("kma", "bowtie2", "bwa")
        ]: Collection[
            SampleData[CARDGeneAnnotation % Properties("kma", "bowtie2", "bwa")]
        ],
        SampleData[CARDGeneAnnotation % Properties("kma", "bowtie2")]: Collection[
            SampleData[CARDGeneAnnotation % Properties("kma", "bowtie2")]
        ],
        SampleData[CARDGeneAnnotation % Properties("kma", "bwa")]: Collection[
            SampleData[CARDGeneAnnotation % Properties("kma", "bwa")]
        ],
        SampleData[CARDGeneAnnotation % Properties("bowtie2", "bwa")]: Collection[
            SampleData[CARDGeneAnnotation % Properties("bowtie2", "bwa")]
        ],
        SampleData[CARDGeneAnnotation % Properties("kma")]: Collection[
            SampleData[CARDGeneAnnotation % Properties("kma")]
        ],
        SampleData[CARDGeneAnnotation % Properties("bowtie2")]: Collection[
            SampleData[CARDGeneAnnotation % Properties("bowtie2")]
        ],
        SampleData[CARDGeneAnnotation % Properties("bwa")]: Collection[
            SampleData[CARDGeneAnnotation % Properties("bwa")]
        ],
    }
)

plugin.methods.register_function(
    function=partition_reads_gene_annotations,
    inputs={"annotations": T_gene_annotation_in},
    parameters={"num_partitions": Int % Range(1, None)},
    outputs={"partitioned_annotations": T_gene_annotation_out},
    input_descriptions={"annotations": "The annotations to partition."},
    parameter_descriptions={
        "num_partitions": "The number of partitions to split the annotations"
        " into. Defaults to partitioning into individual annotations."
    },
    output_descriptions={"partitioned_annotations": "Partitioned annotations."},
    name="Partition annotations",
    description="Partition amr annotations of reads at gene level into a collection of"
    " individual artifacts or the number of partitions specified.",
)

plugin.methods.register_function(
    function=collate_mags_annotations,
    inputs={"annotations": List[SampleData[CARDAnnotation]]},
    parameters={},
    outputs={"collated_annotations": SampleData[CARDAnnotation]},
    input_descriptions={
        "annotations": "A collection of annotations from MAGs to be " "collated."
    },
    name="Collate mags annotations.",
    description="Takes a collection of SampleData[CARDAnnotation] "
    "and collates them into a single artifact.",
)

T_allele_annotation_collate_in, T_allele_annotation_collate_out = TypeMap(
    {
        SampleData[
            CARDAlleleAnnotation % Properties("kma", "bowtie2", "bwa")
        ]: SampleData[CARDAlleleAnnotation % Properties("kma", "bowtie2", "bwa")],
        SampleData[CARDAlleleAnnotation % Properties("kma", "bowtie2")]: SampleData[
            CARDAlleleAnnotation % Properties("kma", "bowtie2")
        ],
        SampleData[CARDAlleleAnnotation % Properties("kma", "bwa")]: SampleData[
            CARDAlleleAnnotation % Properties("kma", "bwa")
        ],
        SampleData[CARDAlleleAnnotation % Properties("bowtie2", "bwa")]: SampleData[
            CARDAlleleAnnotation % Properties("bowtie2", "bwa")
        ],
        SampleData[CARDAlleleAnnotation % Properties("kma")]: SampleData[
            CARDAlleleAnnotation % Properties("kma")
        ],
        SampleData[CARDAlleleAnnotation % Properties("bowtie2")]: SampleData[
            CARDAlleleAnnotation % Properties("bowtie2")
        ],
        SampleData[CARDAlleleAnnotation % Properties("bwa")]: SampleData[
            CARDAlleleAnnotation % Properties("bwa")
        ],
    }
)

plugin.methods.register_function(
    function=collate_reads_allele_annotations,
    inputs={"annotations": List[T_allele_annotation_collate_in]},
    parameters={},
    outputs={"collated_annotations": T_allele_annotation_collate_out},
    input_descriptions={
        "annotations": "A collection of annotations from reads at "
        "allele level to be collated."
    },
    name="Collate reads allele annotations.",
    description="Takes a collection of SampleData[CARDAlleleAnnotation] "
    "and collates them into a single artifact.",
)

plugin.methods.register_function(
    function=collate_reads_gene_annotations,
    inputs={"annotations": List[SampleData[CARDGeneAnnotation]]},
    parameters={},
    outputs={"collated_annotations": SampleData[CARDGeneAnnotation]},
    input_descriptions={
        "annotations": "A collection of annotations from reads at "
        "gene level to be collated."
    },
    name="Collate reads gene annotations.",
    description="Takes a collection of SampleData[CARDGeneAnnotation] "
    "and collates them into a single artifact.",
)

plugin.methods.register_function(
    function=collate_mags_kmer_analyses,
    inputs={"kmer_analyses": List[SampleData[CARDMAGsKmerAnalysis]]},
    parameters={},
    outputs={"collated_kmer_analyses": SampleData[CARDMAGsKmerAnalysis]},
    input_descriptions={
        "kmer_analyses": "A collection of k-mer analyses from MAG annotations."
    },
    name="Collate k-mer analyses from MAG annotations.",
    description="Takes a collection of SampleData[CARDMAGsKmerAnalysis] "
    "and collates them into a single artifact.",
)

plugin.methods.register_function(
    function=collate_reads_allele_kmer_analyses,
    inputs={"kmer_analyses": List[SampleData[CARDReadsAlleleKmerAnalysis]]},
    parameters={},
    outputs={"collated_kmer_analyses": SampleData[CARDReadsAlleleKmerAnalysis]},
    input_descriptions={
        "kmer_analyses": "A collection of k-mer analyses from reads annotations at "
        "allele level."
    },
    name="Collate k-mer analyses from reads annotations at allele level.",
    description="Takes a collection of SampleData[CARDReadsAlleleKmerAnalysis] "
    "and collates them into a single artifact.",
)

plugin.methods.register_function(
    function=collate_reads_gene_kmer_analyses,
    inputs={"kmer_analyses": List[SampleData[CARDReadsGeneKmerAnalysis]]},
    parameters={},
    outputs={"collated_kmer_analyses": SampleData[CARDReadsGeneKmerAnalysis]},
    input_descriptions={
        "kmer_analyses": "A collection of k-mer analyses from reads annotations at "
        "gene level."
    },
    name="Collate k-mer analyses from reads annotations at gene level.",
    description="Takes a collection of SampleData[CARDReadsGeneKmerAnalysis] "
    "and collates them into a single artifact.",
)

plugin.methods.register_function(
    function=partition_mags_annotations,
    inputs={"annotations": SampleData[CARDAnnotation]},
    parameters={"num_partitions": Int % Range(1, None)},
    outputs={"partitioned_annotations": Collection[SampleData[CARDAnnotation]]},
    input_descriptions={"annotations": "The annotations to partition."},
    parameter_descriptions={
        "num_partitions": "The number of partitions to split the annotations "
        "into. Defaults to partitioning into individual annotations."
    },
    output_descriptions={"partitioned_annotations": "Partitioned annotations."},
    name="Partition annotations",
    description="Partition amr annotations of MAGs into a collections of individual "
    "artifacts or the number of partitions specified.",
)

T_allele_annotation_in, T_allele_annotation_out = TypeMap(
    {
        SampleData[
            CARDAlleleAnnotation % Properties("kma", "bowtie2", "bwa")
        ]: Collection[
            SampleData[CARDAlleleAnnotation % Properties("kma", "bowtie2", "bwa")]
        ],
        SampleData[CARDAlleleAnnotation % Properties("kma", "bowtie2")]: Collection[
            SampleData[CARDAlleleAnnotation % Properties("kma", "bowtie2")]
        ],
        SampleData[CARDAlleleAnnotation % Properties("kma", "bwa")]: Collection[
            SampleData[CARDAlleleAnnotation % Properties("kma", "bwa")]
        ],
        SampleData[CARDAlleleAnnotation % Properties("bowtie2", "bwa")]: Collection[
            SampleData[CARDAlleleAnnotation % Properties("bowtie2", "bwa")]
        ],
        SampleData[CARDAlleleAnnotation % Properties("kma")]: Collection[
            SampleData[CARDAlleleAnnotation % Properties("kma")]
        ],
        SampleData[CARDAlleleAnnotation % Properties("bowtie2")]: Collection[
            SampleData[CARDAlleleAnnotation % Properties("bowtie2")]
        ],
        SampleData[CARDAlleleAnnotation % Properties("bwa")]: Collection[
            SampleData[CARDAlleleAnnotation % Properties("bwa")]
        ],
    }
)

plugin.methods.register_function(
    function=partition_reads_allele_annotations,
    inputs={"annotations": T_allele_annotation_in},
    parameters={"num_partitions": Int % Range(1, None)},
    outputs={"partitioned_annotations": T_allele_annotation_out},
    input_descriptions={"annotations": "The annotations to partition."},
    parameter_descriptions={
        "num_partitions": "The number of partitions to split the annotations "
        "into. Defaults to partitioning into individual annotations."
    },
    output_descriptions={"partitioned_annotations": "partitioned annotations"},
    name="Partition annotations",
    description="Partition amr annotations of reads at allele level into a collections "
    "of individual artifacts or the number of partitions specified.",
)

T_gene_annotation_in, T_gene_annotation_out = TypeMap(
    {
        SampleData[
            CARDGeneAnnotation % Properties("kma", "bowtie2", "bwa")
        ]: Collection[
            SampleData[CARDGeneAnnotation % Properties("kma", "bowtie2", "bwa")]
        ],
        SampleData[CARDGeneAnnotation % Properties("kma", "bowtie2")]: Collection[
            SampleData[CARDGeneAnnotation % Properties("kma", "bowtie2")]
        ],
        SampleData[CARDGeneAnnotation % Properties("kma", "bwa")]: Collection[
            SampleData[CARDGeneAnnotation % Properties("kma", "bwa")]
        ],
        SampleData[CARDGeneAnnotation % Properties("bowtie2", "bwa")]: Collection[
            SampleData[CARDGeneAnnotation % Properties("bowtie2", "bwa")]
        ],
        SampleData[CARDGeneAnnotation % Properties("kma")]: Collection[
            SampleData[CARDGeneAnnotation % Properties("kma")]
        ],
        SampleData[CARDGeneAnnotation % Properties("bowtie2")]: Collection[
            SampleData[CARDGeneAnnotation % Properties("bowtie2")]
        ],
        SampleData[CARDGeneAnnotation % Properties("bwa")]: Collection[
            SampleData[CARDGeneAnnotation % Properties("bwa")]
        ],
    }
)

plugin.methods.register_function(
    function=partition_reads_gene_annotations,
    inputs={"annotations": T_gene_annotation_in},
    parameters={"num_partitions": Int % Range(1, None)},
    outputs={"partitioned_annotations": T_gene_annotation_out},
    input_descriptions={"annotations": "The annotations to partition."},
    parameter_descriptions={
        "num_partitions": "The number of partitions to split the annotations"
        " into. Defaults to partitioning into individual annotations."
    },
    output_descriptions={"partitioned_annotations": "partitioned annotations"},
    name="Partition annotations",
    description="Partition amr annotations of reads at gene level into a collection of"
    " individual artifacts or the number of partitions specified.",
)

plugin.pipelines.register_function(
    function=kmer_query_mags_card,
    inputs={
        "amr_annotations": SampleData[CARDAnnotation],
        "card_db": CARDDatabase,
        "kmer_db": CARDKmerDatabase,
    },
    parameters={
        "minimum": Int % Range(0, None, inclusive_start=False),
        "threads": Int % Range(0, None, inclusive_start=False),
        "num_partitions": Int % Range(0, None, inclusive_start=False),
    },
    outputs=[
        ("mags_kmer_analysis", SampleData[CARDMAGsKmerAnalysis]),
    ],
    input_descriptions={
        "amr_annotations": "AMR annotations created with annotate-mags-card.",
        "card_db": "CARD and WildCARD database of resistance genes, their products and "
        "associated phenotypes.",
        "kmer_db": "Database of k-mers that are uniquely found within AMR alleles of "
        "individual pathogen species, pathogen genera, pathogen-restricted "
        "plasmids, or promiscuous plasmids.",
    },
    parameter_descriptions={
        "minimum": "Minimum number of kmers in the called category for the "
        "classification to be made.",
        "threads": "Number of threads (CPUs) to use.",
        "num_partitions": "Number of partitions that should run in parallel.",
    },
    output_descriptions={
        "mags_kmer_analysis": "K-mer analysis as JSON file and TXT summary.",
    },
    name="Pathogen-of-origin prediction for ARGs in MAGs",
    description="CARD's k-mer classifiers can be used to predict pathogen-of-origin for"
    " ARGs found by annotate-mags-card.",
    citations=[citations["alcock_card_2023"]],
)

plugin.methods.register_function(
    function=_kmer_query_mags,
    inputs={
        "amr_annotations": SampleData[CARDAnnotation],
        "card_db": CARDDatabase,
        "kmer_db": CARDKmerDatabase,
    },
    parameters={
        "minimum": Int % Range(0, None, inclusive_start=False),
        "threads": Int % Range(0, None, inclusive_start=False),
    },
    outputs=[
        ("mags_kmer_analysis", SampleData[CARDMAGsKmerAnalysis]),
    ],
    input_descriptions={
        "amr_annotations": "AMR annotations created with annotate-mags-card.",
        "card_db": "CARD and WildCARD database of resistance genes, their products and "
        "associated phenotypes.",
        "kmer_db": "Database of k-mers that are uniquely found within AMR alleles of "
        "individual pathogen species, pathogen genera, pathogen-restricted "
        "plasmids, or promiscuous plasmids.",
    },
    parameter_descriptions={
        "minimum": "Minimum number of kmers in the called category for the "
        "classification to be made.",
        "threads": "Number of threads (CPUs) to use.",
    },
    output_descriptions={
        "mags_kmer_analysis": "K-mer analysis as JSON file and TXT summary.",
    },
    name="Pathogen-of-origin prediction for ARGs in MAGs",
    description="CARD's k-mer classifiers can be used to predict pathogen-of-origin for"
    " ARGs found by annotate-mags-card.",
    citations=[citations["alcock_card_2023"]],
)

plugin.pipelines.register_function(
    function=kmer_query_reads_card,
    inputs={
        "amr_annotations": SampleData[CARDAlleleAnnotation],
        "card_db": CARDDatabase,
        "kmer_db": CARDKmerDatabase,
    },
    parameters={
        "minimum": Int % Range(0, None, inclusive_start=False),
        "threads": Int % Range(0, None, inclusive_start=False),
        "num_partitions": Int % Range(0, None, inclusive_start=False),
    },
    outputs=[
        ("reads_allele_kmer_analysis", SampleData[CARDReadsAlleleKmerAnalysis]),
        ("reads_gene_kmer_analysis", SampleData[CARDReadsGeneKmerAnalysis]),
    ],
    input_descriptions={
        "amr_annotations": "AMR annotations created with annotate-reads-card.",
        "card_db": "CARD and WildCARD database of resistance genes, their products and "
        "associated phenotypes.",
        "kmer_db": "Database of k-mers that are uniquely found within AMR alleles of "
        "individual pathogen species, pathogen genera, pathogen-restricted "
        "plasmids, or promiscuous plasmids.",
    },
    parameter_descriptions={
        "minimum": "Minimum number of kmers in the called category for the "
        "classification to be made.",
        "threads": "Number of threads (CPUs) to use.",
        "num_partitions": "Number of partitions that should run in parallel.",
    },
    output_descriptions={
        "reads_allele_kmer_analysis": "K-mer analysis for mapped alleles as JSON file "
        "and TXT summary.",
        "reads_gene_kmer_analysis": "K-mer analysis for mapped alleles as JSON file "
        "and TXT summary.",
    },
    name="Pathogen-of-origin prediction for ARGs in reads",
    description="CARD's k-mer classifiers can be used to predict pathogen-of-origin for"
    " ARGs found by annotate-reads-card.",
    citations=[citations["alcock_card_2023"]],
)

plugin.methods.register_function(
    function=_kmer_query_reads,
    inputs={
        "amr_annotations": SampleData[CARDAlleleAnnotation],
        "card_db": CARDDatabase,
        "kmer_db": CARDKmerDatabase,
    },
    parameters={
        "minimum": Int % Range(0, None, inclusive_start=False),
        "threads": Int % Range(0, None, inclusive_start=False),
    },
    outputs=[
        ("reads_allele_kmer_analysis", SampleData[CARDReadsAlleleKmerAnalysis]),
        ("reads_gene_kmer_analysis", SampleData[CARDReadsGeneKmerAnalysis]),
    ],
    input_descriptions={
        "amr_annotations": "AMR annotations created with annotate-reads-card.",
        "card_db": "CARD and WildCARD database of resistance genes, their products and "
        "associated phenotypes.",
        "kmer_db": "Database of k-mers that are uniquely found within AMR alleles of "
        "individual pathogen species, pathogen genera, pathogen-restricted "
        "plasmids, or promiscuous plasmids.",
    },
    parameter_descriptions={
        "minimum": "Minimum number of kmers in the called category for the "
        "classification to be made.",
        "threads": "Number of threads (CPUs) to use.",
    },
    output_descriptions={
        "reads_allele_kmer_analysis": "K-mer analysis for mapped alleles as JSON file "
        "and TXT summary.",
        "reads_gene_kmer_analysis": "K-mer analysis for mapped alleles as JSON file "
        "and TXT summary.",
    },
    name="Pathogen-of-origin prediction for ARGs in reads",
    description="CARD's k-mer classifiers can be used to predict pathogen-of-origin for"
    " ARGs found by annotate-reads-card.",
    citations=[citations["alcock_card_2023"]],
)

plugin.methods.register_function(
    function=kmer_build_card,
    inputs={
        "card_db": CARDDatabase,
    },
    parameters={
        "kmer_size": Int % Range(0, None, inclusive_start=False),
        "threads": Int % Range(0, None, inclusive_start=False),
        "batch_size": Int % Range(0, None, inclusive_start=False),
    },
    outputs=[
        ("kmer_db", CARDKmerDatabase),
    ],
    input_descriptions={
        "card_db": "CARD database.",
    },
    parameter_descriptions={
        "kmer_size": "Length of k-mers in base pairs.",
        "threads": "Number of threads (CPUs) to use.",
        "batch_size": "Number of k-mers to query at a time using pyahocorasick--the "
        "greater the number the more memory usage.",
    },
    output_descriptions={
        "kmer_db": "K-mer database with custom k-mer size.",
    },
    name="K-mer build",
    description="With kmer_build_card a kmer database can be built with a custom kmer."
    " size",
    citations=[citations["alcock_card_2023"]],
)

# Registrations
plugin.register_semantic_types(
    CARDDatabase,
    CARDKmerDatabase,
    CARDAnnotation,
    CARDAlleleAnnotation,
    CARDGeneAnnotation,
    CARDReadsGeneKmerAnalysis,
    CARDReadsAlleleKmerAnalysis,
    CARDMAGsKmerAnalysis,
    AMRFinderPlusDatabase,
)

plugin.register_semantic_type_to_format(
    CARDKmerDatabase, artifact_format=CARDKmerDatabaseDirectoryFormat
)
plugin.register_semantic_type_to_format(
    CARDDatabase, artifact_format=CARDDatabaseDirectoryFormat
)
plugin.register_semantic_type_to_format(
    SampleData[CARDAnnotation], artifact_format=CARDAnnotationDirectoryFormat
)
plugin.register_semantic_type_to_format(
    SampleData[CARDAlleleAnnotation],
    artifact_format=CARDAlleleAnnotationDirectoryFormat,
)
plugin.register_semantic_type_to_format(
    SampleData[CARDGeneAnnotation], artifact_format=CARDGeneAnnotationDirectoryFormat
)
plugin.register_semantic_type_to_format(
    SampleData[CARDReadsGeneKmerAnalysis],
    artifact_format=CARDReadsGeneKmerAnalysisDirectoryFormat,
)
plugin.register_semantic_type_to_format(
    SampleData[CARDReadsAlleleKmerAnalysis],
    artifact_format=CARDReadsAlleleKmerAnalysisDirectoryFormat,
)
plugin.register_semantic_type_to_format(
    SampleData[CARDMAGsKmerAnalysis],
    artifact_format=CARDMAGsKmerAnalysisDirectoryFormat,
)
plugin.register_semantic_type_to_format(
    AMRFinderPlusDatabase,
    artifact_format=AMRFinderPlusDatabaseDirFmt,
)
plugin.register_semantic_type_to_format(
    SampleData[ARMFinderPlusAnnotations],
    artifact_format=ARMFinderPlusAnnotationsDirFmt,
)
plugin.register_semantic_type_to_format(
    FeatureData[ARMFinderPlusAnnotation],
    artifact_format=ARMFinderPlusAnnotationDirFmt,
)
plugin.register_formats(
    CARDKmerDatabaseDirectoryFormat,
    CARDKmerJSONFormat,
    CARDKmerTXTFormat,
    CARDMAGsKmerAnalysisDirectoryFormat,
    GapDNAFASTAFormat,
    CARDWildcardIndexFormat,
    CARDAnnotationTXTFormat,
    CARDAnnotationJSONFormat,
    CARDAnnotationDirectoryFormat,
    CARDDatabaseFormat,
    CARDDatabaseDirectoryFormat,
    CARDAlleleAnnotationFormat,
    CARDGeneAnnotationFormat,
    CARDAnnotationStatsFormat,
    CARDAlleleAnnotationDirectoryFormat,
    CARDGeneAnnotationDirectoryFormat,
    CARDMAGsKmerAnalysisFormat,
    CARDMAGsKmerAnalysisJSONFormat,
    CARDReadsAlleleKmerAnalysisFormat,
    CARDReadsGeneKmerAnalysisFormat,
    CARDReadsKmerAnalysisJSONFormat,
    CARDReadsGeneKmerAnalysisDirectoryFormat,
    CARDReadsAlleleKmerAnalysisDirectoryFormat,
    AMRFinderPlusDatabaseDirFmt,
    TextFormat,
    BinaryFormat,
    ARMFinderPlusAnnotationFormat,
    ARMFinderPlusAnnotationsDirFmt,
    ARMFinderPlusAnnotationDirFmt,
)

importlib.import_module("q2_amr.card.types._transformer")<|MERGE_RESOLUTION|>--- conflicted
+++ resolved
@@ -30,14 +30,10 @@
 
 from q2_amr import __version__
 from q2_amr.amrfinderplus.types._format import (
-<<<<<<< HEAD
-    AMRFinderPlusDatabaseDirectoryFormat,
+    AMRFinderPlusDatabaseDirFmt,
     ARMFinderPlusAnnotationDirFmt,
     ARMFinderPlusAnnotationFormat,
     ARMFinderPlusAnnotationsDirFmt,
-=======
-    AMRFinderPlusDatabaseDirFmt,
->>>>>>> 0bf7f205
     BinaryFormat,
     TextFormat,
 )
