# ----------------------------------------------------------------------------
# Copyright (c) 2022, Bokulich Lab.
#
# Distributed under the terms of the Modified BSD License.
#
# The full license is in the file LICENSE, distributed with this software.
# ----------------------------------------------------------------------------
import importlib

from q2_types.feature_table import FeatureTable, Frequency
from q2_types.per_sample_sequences import (
    MAGs,
    PairedEndSequencesWithQuality,
    SequencesWithQuality,
)
from q2_types.sample_data import SampleData
from qiime2.core.type import (
    Bool,
    Choices,
    Collection,
    Int,
    Properties,
    Range,
    Str,
    TypeMap,
)
from qiime2.plugin import Citations, Plugin

from q2_amr import __version__
from q2_amr.card.database import fetch_card_db
from q2_amr.card.heatmap import heatmap
from q2_amr.card.kmer import kmer_query_mags_card, kmer_query_reads_card
from q2_amr.card.mags import annotate_mags_card
from q2_amr.card.partition import (
    partition_mags_annotations,
    partition_reads_allele_annotations,
    partition_reads_gene_annotations,
)
from q2_amr.card.reads import annotate_reads_card
from q2_amr.types import (
    CARDAnnotationJSONFormat,
    CARDAnnotationTXTFormat,
    CARDDatabase,
    CARDDatabaseDirectoryFormat,
    CARDDatabaseFormat,
)
from q2_amr.types._format import (
    CARDAlleleAnnotationDirectoryFormat,
    CARDAlleleAnnotationFormat,
    CARDAnnotationDirectoryFormat,
    CARDAnnotationStatsFormat,
    CARDGeneAnnotationDirectoryFormat,
    CARDGeneAnnotationFormat,
    CARDKmerDatabaseDirectoryFormat,
    CARDKmerJSONFormat,
    CARDKmerTXTFormat,
    CARDMAGsKmerAnalysisDirectoryFormat,
    CARDMAGsKmerAnalysisFormat,
    CARDMAGsKmerAnalysisJSONFormat,
    CARDReadsAlleleKmerAnalysisDirectoryFormat,
    CARDReadsAlleleKmerAnalysisFormat,
    CARDReadsGeneKmerAnalysisDirectoryFormat,
    CARDReadsGeneKmerAnalysisFormat,
    CARDReadsKmerAnalysisJSONFormat,
    CARDWildcardIndexFormat,
    GapDNAFASTAFormat,
)
from q2_amr.types._type import (
    CARDAlleleAnnotation,
    CARDAnnotation,
    CARDGeneAnnotation,
    CARDKmerDatabase,
    CARDMAGsKmerAnalysis,
    CARDReadsAlleleKmerAnalysis,
    CARDReadsGeneKmerAnalysis,
)

citations = Citations.load("citations.bib", package="q2_amr")

plugin = Plugin(
    name="amr",
    version=__version__,
    website="https://github.com/bokulich-lab/q2-amr",
    package="q2_amr",
    description="This is a QIIME 2 plugin that annotates sequence data with "
    "antimicrobial resistance gene information from CARD.",
    short_description="This is a QIIME 2 plugin that annotates sequence "
    "data with antimicrobial resistance gene information from CARD.",
)
plugin.methods.register_function(
    function=fetch_card_db,
    inputs={},
    parameters={},
    outputs=[("card_db", CARDDatabase), ("kmer_db", CARDKmerDatabase)],
    input_descriptions={},
    parameter_descriptions={},
    output_descriptions={
        "card_db": "CARD and WildCARD database of resistance genes, their products and "
        "associated phenotypes.",
        "kmer_db": "Database of k-mers that are uniquely found within AMR alleles of "
        "individual pathogen species, pathogen genera, pathogen-restricted "
        "plasmids, or promiscuous plasmids. The default k-mer length is 61 "
        "bp, but users can create k-mers of any length.",
    },
    name="Download CARD and WildCARD data.",
    description="Download the latest version of the CARD and WildCARD databases.",
    citations=[citations["alcock_card_2023"]],
)

plugin.methods.register_function(
    function=annotate_mags_card,
    inputs={"mag": SampleData[MAGs], "card_db": CARDDatabase},
    parameters={
        "alignment_tool": Str % Choices(["BLAST", "DIAMOND"]),
        "split_prodigal_jobs": Bool,
        "include_loose": Bool,
        "include_nudge": Bool,
        "low_quality": Bool,
        "threads": Int % Range(0, None, inclusive_start=False),
    },
    outputs=[
        ("amr_annotations", SampleData[CARDAnnotation]),
        ("feature_table", FeatureTable[Frequency]),
    ],
    input_descriptions={
        "mag": "MAGs to be annotated with CARD.",
        "card_db": "CARD Database.",
    },
    parameter_descriptions={
        "alignment_tool": "Specify alignment tool BLAST or DIAMOND.",
        "split_prodigal_jobs": "Run multiple prodigal jobs simultaneously for contigs"
        " in one sample",
        "include_loose": "Include loose hits in addition to strict and perfect hits.",
        "include_nudge": "Include hits nudged from loose to strict hits.",
        "low_quality": "Use for short contigs to predict partial genes.",
        "threads": "Number of threads (CPUs) to use in the BLAST search.",
    },
    output_descriptions={
        "amr_annotations": "AMR annotation as .txt and .json file.",
        "feature_table": "Frequency table of ARGs in all samples.",
    },
    name="Annotate MAGs with antimicrobial resistance genes from CARD.",
    description="Annotate MAGs with antimicrobial resistance genes from CARD.",
    citations=[citations["alcock_card_2023"]],
)

P_aligner, T_allele_annotation, T_gene_annotation = TypeMap(
    {
        Str
        % Choices("kma"): (
            SampleData[CARDAlleleAnnotation % Properties("kma")],
            SampleData[CARDGeneAnnotation % Properties("kma")],
        ),
        Str
        % Choices("bowtie2"): (
            SampleData[CARDAlleleAnnotation % Properties("bowtie2")],
            SampleData[CARDGeneAnnotation % Properties("bowtie2")],
        ),
        Str
        % Choices("bwa"): (
            SampleData[CARDAlleleAnnotation % Properties("bwa")],
            SampleData[CARDGeneAnnotation % Properties("bwa")],
        ),
    }
)

plugin.methods.register_function(
    function=annotate_reads_card,
    inputs={
        "reads": SampleData[PairedEndSequencesWithQuality | SequencesWithQuality],
        "card_db": CARDDatabase,
    },
    parameters={
        "aligner": P_aligner,
        "threads": Int % Range(0, None, inclusive_start=False),
        "include_wildcard": Bool,
        "include_other_models": Bool,
    },
    outputs=[
        ("amr_allele_annotation", T_allele_annotation),
        ("amr_gene_annotation", T_gene_annotation),
        ("allele_feature_table", FeatureTable[Frequency]),
        ("gene_feature_table", FeatureTable[Frequency]),
    ],
    input_descriptions={
        "reads": "Paired or single end reads.",
        "card_db": "CARD Database",
    },
    parameter_descriptions={
        "aligner": "Specify alignment tool.",
        "threads": "Number of threads (CPUs) to use.",
        "include_wildcard": "Additionally align reads to the in silico predicted "
        "allelic variants available in CARD's Resistomes & Variants"
        " data set. This is highly recommended for non-clinical "
        "samples .",
        "include_other_models": "The default settings will align reads against "
        "CARD's protein homolog models. With include_other_"
        "models set to True, reads are additionally aligned to "
        "protein variant models, rRNA mutation models, and "
        "protein over-expression models. These three model "
        "types require comparison to CARD's curated lists of "
        "mutations known to confer phenotypic antibiotic "
        "resistance to differentiate alleles conferring "
        "resistance from antibiotic susceptible alleles, "
        "but RGI as of yet does not perform this comparison. "
        "Use these results with caution.",
    },
    output_descriptions={
        "amr_allele_annotation": "AMR annotation mapped on alleles.",
        "amr_gene_annotation": "AMR annotation mapped on genes.",
        "allele_feature_table": "Frequency table of ARGs in all samples for allele "
        "mapping.",
        "gene_feature_table": "Frequency table of ARGs in all samples for gene "
        "mapping.",
    },
    name="Annotate reads with antimicrobial resistance genes from CARD.",
    description="Annotate reads with antimicrobial resistance genes from CARD.",
    citations=[citations["alcock_card_2023"]],
)

plugin.visualizers.register_function(
    function=heatmap,
    inputs={"amr_annotation": SampleData[CARDAnnotation]},
    parameters={
        "cat": Str % Choices(["drug_class", "resistance_mechanism", "gene_family"]),
        "clus": Str % Choices(["samples", "genes", "both"]),
        "display": Str % Choices(["plain", "fill", "text"]),
        "frequency": Bool,
    },
    input_descriptions={"amr_annotation": "AMR Annotations from MAGs"},
    parameter_descriptions={
        "cat": "The option to organize resistance genes based on a category.",
        "clus": "Option to use SciPy's hierarchical clustering algorithm to cluster "
        "rows (AMR genes) or columns (samples).",
        "display": "Specify display options for categories",
        "frequency": "Represent samples based on resistance profile.",
    },
    name="Create heatmap from annotate-mags-card output.",
    description="Create heatmap from annotate-mags-card output.",
    citations=[citations["alcock_card_2023"]],
)

plugin.methods.register_function(
<<<<<<< HEAD
    function=kmer_query_mags_card,
    inputs={
        "amr_annotations": SampleData[CARDAnnotation],
        "card_db": CARDDatabase,
        "kmer_db": CARDKmerDatabase,
    },
    parameters={
        "minimum": Int % Range(0, None, inclusive_start=False),
        "threads": Int % Range(0, None, inclusive_start=False),
    },
    outputs=[
        ("mags_kmer_analysis", SampleData[CARDMAGsKmerAnalysis]),
    ],
    input_descriptions={
        "amr_annotations": "AMR annotations created with annotate-mags-card.",
        "card_db": "CARD and WildCARD database of resistance genes, their products and "
        "associated phenotypes.",
        "kmer_db": "Database of k-mers that are uniquely found within AMR alleles of "
        "individual pathogen species, pathogen genera, pathogen-restricted "
        "plasmids, or promiscuous plasmids.",
    },
    parameter_descriptions={
        "minimum": "Minimum number of kmers in the called category for the "
        "classification to be made.",
        "threads": "Number of threads (CPUs) to use.",
    },
    output_descriptions={
        "mags_kmer_analysis": "K-mer analysis as JSON file and TXT summary.",
    },
    name="Pathogen-of-origin prediction for ARGs in MAGs",
    description="CARD's k-mer classifiers can be used to predict pathogen-of-origin for"
    " ARGs found by annotate-mags-card.",
    citations=[citations["alcock_card_2023"]],
)

plugin.methods.register_function(
    function=kmer_query_reads_card,
    inputs={
        "amr_annotations": SampleData[CARDAlleleAnnotation],
        "card_db": CARDDatabase,
        "kmer_db": CARDKmerDatabase,
    },
    parameters={
        "minimum": Int % Range(0, None, inclusive_start=False),
        "threads": Int % Range(0, None, inclusive_start=False),
    },
    outputs=[
        ("reads_allele_kmer_analysis", SampleData[CARDReadsAlleleKmerAnalysis]),
        ("reads_gene_kmer_analysis", SampleData[CARDReadsGeneKmerAnalysis]),
    ],
    input_descriptions={
        "amr_annotations": "AMR annotations created with annotate-reads-card.",
        "card_db": "CARD and WildCARD database of resistance genes, their products and "
        "associated phenotypes.",
        "kmer_db": "Database of k-mers that are uniquely found within AMR alleles of "
        "individual pathogen species, pathogen genera, pathogen-restricted "
        "plasmids, or promiscuous plasmids.",
    },
    parameter_descriptions={
        "minimum": "Minimum number of kmers in the called category for the "
        "classification to be made.",
        "threads": "Number of threads (CPUs) to use.",
    },
    output_descriptions={
        "reads_allele_kmer_analysis": "K-mer analysis for mapped alleles as JSON file "
        "and TXT summary.",
        "reads_gene_kmer_analysis": "K-mer analysis for mapped alleles as JSON file "
        "and TXT summary.",
    },
    name="Pathogen-of-origin prediction for ARGs in reads",
    description="CARD's k-mer classifiers can be used to predict pathogen-of-origin for"
    " ARGs found by annotate-reads-card.",
    citations=[citations["alcock_card_2023"]],
)
=======
    function=partition_mags_annotations,
    inputs={"annotations": SampleData[CARDAnnotation]},
    parameters={"num_partitions": Int % Range(1, None)},
    outputs={"partitioned_annotations": Collection[SampleData[CARDAnnotation]]},
    input_descriptions={"annotations": "The annotations to partition."},
    parameter_descriptions={
        "num_partitions": "The number of partitions to split the annotations"
        " into. Defaults to partitioning into individual annotations."
    },
    output_descriptions={"partitioned_annotations": "partitioned annotations"},
    name="Partition annotations",
    description="Partition amr annotations of MAGs into a collections of individual "
    "artifacts or the number of partitions specified.",
)

plugin.methods.register_function(
    function=partition_reads_allele_annotations,
    inputs={"annotations": SampleData[CARDAlleleAnnotation]},
    parameters={"num_partitions": Int % Range(1, None)},
    outputs={"partitioned_annotations": Collection[SampleData[CARDAlleleAnnotation]]},
    input_descriptions={"annotations": "The annotations to partition."},
    parameter_descriptions={
        "num_partitions": "The number of partitions to split the annotations"
        " into. Defaults to partitioning into individual annotations."
    },
    output_descriptions={"partitioned_annotations": "partitioned annotations"},
    name="Partition annotations",
    description="Partition amr annotations of reads at allele level into a collections "
    "of individual artifacts or the number of partitions specified.",
)

plugin.methods.register_function(
    function=partition_reads_gene_annotations,
    inputs={"annotations": SampleData[CARDGeneAnnotation]},
    parameters={"num_partitions": Int % Range(1, None)},
    outputs={"partitioned_annotations": Collection[SampleData[CARDGeneAnnotation]]},
    input_descriptions={"annotations": "The annotations to partition."},
    parameter_descriptions={
        "num_partitions": "The number of partitions to split the annotations"
        " into. Defaults to partitioning into individual annotations."
    },
    output_descriptions={"partitioned_annotations": "partitioned annotations"},
    name="Partition annotations",
    description="Partition amr annotations of reads at gene level into a collection of"
    " individual artifacts or the number of partitions specified.",
)


>>>>>>> bd5d08fe
# Registrations
plugin.register_semantic_types(
    CARDDatabase,
    CARDKmerDatabase,
    CARDAnnotation,
    CARDAlleleAnnotation,
    CARDGeneAnnotation,
)

plugin.register_semantic_type_to_format(
    CARDKmerDatabase, artifact_format=CARDKmerDatabaseDirectoryFormat
)
plugin.register_semantic_type_to_format(
    CARDDatabase, artifact_format=CARDDatabaseDirectoryFormat
)
plugin.register_semantic_type_to_format(
    SampleData[CARDAnnotation], artifact_format=CARDAnnotationDirectoryFormat
)
plugin.register_semantic_type_to_format(
    SampleData[CARDAlleleAnnotation],
    artifact_format=CARDAlleleAnnotationDirectoryFormat,
)
plugin.register_semantic_type_to_format(
    SampleData[CARDGeneAnnotation], artifact_format=CARDGeneAnnotationDirectoryFormat
)
plugin.register_semantic_type_to_format(
    SampleData[CARDReadsGeneKmerAnalysis],
    artifact_format=CARDReadsGeneKmerAnalysisDirectoryFormat,
)
plugin.register_semantic_type_to_format(
    SampleData[CARDReadsAlleleKmerAnalysis],
    artifact_format=CARDReadsAlleleKmerAnalysisDirectoryFormat,
)
plugin.register_semantic_type_to_format(
    SampleData[CARDMAGsKmerAnalysis],
    artifact_format=CARDMAGsKmerAnalysisDirectoryFormat,
)
plugin.register_formats(
    CARDKmerDatabaseDirectoryFormat,
    CARDKmerJSONFormat,
    CARDKmerTXTFormat,
    CARDMAGsKmerAnalysisDirectoryFormat,
    GapDNAFASTAFormat,
    CARDWildcardIndexFormat,
    CARDAnnotationTXTFormat,
    CARDAnnotationJSONFormat,
    CARDAnnotationDirectoryFormat,
    CARDDatabaseFormat,
    CARDDatabaseDirectoryFormat,
    CARDAlleleAnnotationFormat,
    CARDGeneAnnotationFormat,
    CARDAnnotationStatsFormat,
    CARDAlleleAnnotationDirectoryFormat,
    CARDGeneAnnotationDirectoryFormat,
    CARDMAGsKmerAnalysisFormat,
    CARDMAGsKmerAnalysisJSONFormat,
    CARDReadsAlleleKmerAnalysisFormat,
    CARDReadsGeneKmerAnalysisFormat,
    CARDReadsKmerAnalysisJSONFormat,
    CARDReadsGeneKmerAnalysisDirectoryFormat,
    CARDReadsAlleleKmerAnalysisDirectoryFormat,
)

importlib.import_module("q2_amr.types._transformer")<|MERGE_RESOLUTION|>--- conflicted
+++ resolved
@@ -239,9 +239,7 @@
     description="Create heatmap from annotate-mags-card output.",
     citations=[citations["alcock_card_2023"]],
 )
-
-plugin.methods.register_function(
-<<<<<<< HEAD
+plugin.methods.register_function(
     function=kmer_query_mags_card,
     inputs={
         "amr_annotations": SampleData[CARDAnnotation],
@@ -316,7 +314,8 @@
     " ARGs found by annotate-reads-card.",
     citations=[citations["alcock_card_2023"]],
 )
-=======
+
+plugin.methods.register_function(
     function=partition_mags_annotations,
     inputs={"annotations": SampleData[CARDAnnotation]},
     parameters={"num_partitions": Int % Range(1, None)},
@@ -364,8 +363,6 @@
     " individual artifacts or the number of partitions specified.",
 )
 
-
->>>>>>> bd5d08fe
 # Registrations
 plugin.register_semantic_types(
     CARDDatabase,
