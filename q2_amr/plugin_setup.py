--- conflicted
+++ resolved
@@ -1158,6 +1158,35 @@
     "Vibrio_vulnificus",
 ]
 
+organisms_gpipe = [
+    "Acinetobacter",
+    "Burkholderia_cepacia_complex",
+    "Burkholderia_pseudomallei",
+    "Campylobacter",
+    "Citrobacter_freundii",
+    "Clostridioides_difficile",
+    "Enterobacter_asburiae",
+    "Enterobacter_cloacae",
+    "Enterococcus_faecalis",
+    "Enterococcus_faecium",
+    "Escherichia_coli_Shigella",
+    "Klebsiella_oxytoca",
+    "Klebsiella",
+    "Neisseria_gonorrhoeae",
+    "Neisseria_meningitidis",
+    "Pseudomonas_aeruginosa",
+    "Salmonella",
+    "Serratia",
+    "Staphylococcus_aureus",
+    "Staphylococcus_pseudintermedius",
+    "Streptococcus_agalactiae",
+    "Streptococcus_pneumoniae",
+    "Streptococcus_pyogenes",
+    "Vibrio_cholerae",
+    "Vibrio_parahaemolyticus",
+    "Vibrio_vulnificus",
+]
+
 translation_tables = [
     "1",
     "2",
@@ -1194,7 +1223,6 @@
     }
 )
 
-<<<<<<< HEAD
 parameters_sample_data = {
     "organism": P_organism,
     "plus": Bool,
@@ -1293,30 +1321,13 @@
 }
 
 
-=======
->>>>>>> a8954299
 plugin.methods.register_function(
     function=annotate_sample_data_amrfinderplus,
     inputs={
         "sequences": SampleData[MAGs | Contigs],
         "amrfinderplus_db": AMRFinderPlusDatabase,
     },
-<<<<<<< HEAD
     parameters=parameters_sample_data,
-=======
-    parameters={
-        "organism": P_organism,
-        "plus": Bool,
-        "report_all_equal": Bool,
-        "ident_min": Float % Range(0, 1, inclusive_start=True, inclusive_end=True),
-        "curated_ident": Bool,
-        "coverage_min": Float % Range(0, 1, inclusive_start=True, inclusive_end=True),
-        "translation_table": Str % Choices(translation_tables),
-        "report_common": Bool,
-        "gpipe_org": P_gpipe_org,
-        "threads": Int % Range(0, None, inclusive_start=False),
-    },
->>>>>>> a8954299
     outputs=[
         ("amr_annotations", SampleData[AMRFinderPlusAnnotations]),
         ("amr_all_mutations", SampleData[AMRFinderPlusAnnotations]),
@@ -1327,61 +1338,8 @@
         "sequences": "MAGs or contigs to be annotated with AMRFinderPlus.",
         "amrfinderplus_db": "AMRFinderPlus Database.",
     },
-<<<<<<< HEAD
     parameter_descriptions=parameter_descriptions_sample_data,
     output_descriptions=output_descriptions_sample_data,
-=======
-    parameter_descriptions={
-        "organism": "Taxon used for screening known resistance causing point mutations "
-        "and blacklisting of common, non-informative genes.",
-        "plus": "Provide results from 'Plus' genes such as virulence factors, "
-        "stress-response genes, etc.",
-        "report_all_equal": "Report all equally scoring BLAST and HMM matches. This "
-        "will report multiple lines for a single element if there "
-        "are multiple reference proteins that have the same score. "
-        "On those lines the fields Accession of closest sequence "
-        "and Name of closest sequence will be different showing "
-        "each of the database proteins that are equally close to "
-        "the query sequence.",
-        "ident_min": "Minimum identity for a blast-based hit (Methods BLAST or "
-        "PARTIAL). Setting this value to something other than -1 "
-        "will override curated similarity cutoffs. We only recommend "
-        "using this option if you have a specific reason.",
-        "curated_ident": "Use the curated threshold for a blast-based hit, if it "
-        "exists and 0.9 otherwise. This will overwrite the value specified with the "
-        "'ident_min' parameter",
-        "coverage_min": "Minimum proportion of reference gene covered for a "
-        "BLAST-based hit (Methods BLAST or PARTIAL).",
-        "translation_table": "Translation table used for BLASTX.",
-        "report_common": "Report proteins common to a taxonomy group.",
-        "gpipe_org": "Use Pathogen Detection taxgroup names as arguments to the "
-        "organism option.",
-        "threads": "The number of threads to use for processing. AMRFinderPlus "
-        "defaults to 4 on hosts with >= 4 cores. Setting this number higher"
-        " than the number of cores on the running host may cause blastp to "
-        "fail. Using more than 4 threads may speed up searches.",
-    },
-    output_descriptions={
-        "amr_annotations": "Annotated AMR genes and mutations.",
-        "amr_all_mutations": "Report of genotypes at all locations screened for point "
-        "mutations. These files allow you to distinguish between called "
-        "point mutations that were the sensitive variant and the point "
-        "mutations that could not be called because the sequence was not "
-        "found. This file will contain all detected variants from the "
-        "reference sequence, so it could be used as an initial screen for "
-        "novel variants. Note 'Gene symbols' for mutations not in the "
-        "database (identifiable by [UNKNOWN] in the Sequence name field) "
-        "have offsets that are relative to the start of the sequence "
-        "indicated in the field 'Accession of closest sequence' while "
-        "'Gene symbols' from known point-mutation sites have gene symbols "
-        "that match the Pathogen Detection Reference Gene Catalog "
-        "standardized nomenclature for point mutations.",
-        "amr_genes": "Sequences that were identified by AMRFinderPlus as AMR genes. "
-        "This will include the entire region that aligns to the references for "
-        "point mutations.",
-        "feature_table": "Presence/Absence table of ARGs in all samples.",
-    },
->>>>>>> a8954299
     name="Annotate MAGs or contigs with AMRFinderPlus.",
     description="Annotate sample data MAGs or contigs with antimicrobial resistance "
     "genes with AMRFinderPlus.",
