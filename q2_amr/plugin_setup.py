--- conflicted
+++ resolved
@@ -7,18 +7,6 @@
 # ----------------------------------------------------------------------------
 import importlib
 
-<<<<<<< HEAD
-from q2_types.feature_data import FeatureData, ProteinSequence, Sequence
-from qiime2.core.type import Bool, Choices, Int, List, Range, Str
-from qiime2.plugin import Citations, Plugin
-
-from q2_amr import __version__
-from q2_amr.card import annotate_card, fetch_card_db
-from q2_amr.heatmap import heatmap
-from q2_amr.types import (
-    CARDAnnotation,
-    CARDAnnotationDirectoryFormat,
-=======
 from q2_types.feature_table import FeatureTable, Frequency
 from q2_types.per_sample_sequences import (
     PairedEndSequencesWithQuality,
@@ -31,18 +19,16 @@
 
 from q2_amr import __version__
 from q2_amr.card.database import fetch_card_db
+from q2_amr.card.heatmap import heatmap
 from q2_amr.card.mags import annotate_mags_card
 from q2_amr.card.reads import annotate_reads_card, visualize_annotation_stats
 from q2_amr.types import (
->>>>>>> 54d40c71
     CARDAnnotationJSONFormat,
     CARDAnnotationTXTFormat,
     CARDDatabase,
     CARDDatabaseDirectoryFormat,
     CARDDatabaseFormat,
 )
-<<<<<<< HEAD
-=======
 from q2_amr.types._format import (
     CARDAlleleAnnotationDirectoryFormat,
     CARDAlleleAnnotationFormat,
@@ -52,7 +38,6 @@
     CARDGeneAnnotationFormat,
 )
 from q2_amr.types._type import CARDAlleleAnnotation, CARDAnnotation, CARDGeneAnnotation
->>>>>>> 54d40c71
 
 citations = Citations.load("citations.bib", package="q2_amr")
 
@@ -62,54 +47,17 @@
     website="https://github.com/bokulich-lab/q2-amr",
     package="q2_amr",
     description="This is a QIIME 2 plugin that annotates microbiome sequence data with "
-<<<<<<< HEAD
-    "antimicrobial resistance gene "
-    "information from CARD.",
-    short_description="This is a QIIME 2 plugin that annotates microbiome sequence data"
-    " with antimicrobial resistance "
-    "gene information from CARD.",
-=======
     "antimicrobial resistance gene information from CARD.",
     short_description="This is a QIIME 2 plugin that annotates microbiome sequence "
     "data with antimicrobial resistance gene information from CARD.",
->>>>>>> 54d40c71
 )
 plugin.methods.register_function(
     function=fetch_card_db,
     inputs={},
-<<<<<<< HEAD
-    parameters={
-        "version": Str
-        % Choices(
-            [
-                "3.2.6",
-                "3.2.5",
-                "3.2.4",
-                "3.2.3",
-                "3.2.2",
-                "3.2.1",
-                "3.2.0",
-                "3.1.4",
-                "3.1.3",
-                "3.1.2",
-                "3.1.1",
-                "3.1.0",
-                "3.0.9",
-                "3.0.8",
-            ]
-        )
-    },
-    outputs=[("card_db", CARDDatabase)],
-    input_descriptions={},
-    parameter_descriptions={
-        "version": "Version of the CARD database to be downloaded."
-    },
-=======
     parameters={},
     outputs=[("card_db", CARDDatabase)],
     input_descriptions={},
     parameter_descriptions={},
->>>>>>> 54d40c71
     output_descriptions={
         "card_db": "CARD database of resistance genes, their products and associated "
         "phenotypes."
@@ -120,30 +68,13 @@
 )
 
 plugin.methods.register_function(
-<<<<<<< HEAD
-    function=annotate_card,
-    inputs={"input_sequence": FeatureData[Sequence]},
-=======
     function=annotate_mags_card,
     inputs={"mag": SampleData[MAGs], "card_db": CARDDatabase},
->>>>>>> 54d40c71
     parameters={
         "alignment_tool": Str % Choices(["BLAST", "DIAMOND"]),
         "input_type": Str % Choices(["contig", "protein"]),
         "split_prodigal_jobs": Bool,
         "include_loose": Bool,
-<<<<<<< HEAD
-        "exclude_nudge": Bool,
-        "low_quality": Bool,
-        "num_threads": Int % Range(1, None),
-    },
-    outputs=[
-        ("amr_annotations", CARDAnnotation),
-        ("protein_annotation", FeatureData[ProteinSequence]),
-        ("dna_annotation", FeatureData[Sequence]),
-    ],
-    input_descriptions={"input_sequence": "Sequences to be annotated with rgi."},
-=======
         "include_nudge": Bool,
         "low_quality": Bool,
         "num_threads": Int % Range(1, 9),
@@ -153,32 +84,12 @@
         "mag": "MAG to be annotated with CARD.",
         "card_db": "CARD Database.",
     },
->>>>>>> 54d40c71
     parameter_descriptions={
         "alignment_tool": "Specify alignment tool BLAST or DIAMOND.",
         "input_type": "Specify data input type contig or protein.",
         "split_prodigal_jobs": "Run multiple prodigal jobs simultaneously for contigs "
         "in a fasta file.",
         "include_loose": "Include loose hits in addition to strict and perfect hits .",
-<<<<<<< HEAD
-        "exclude_nudge": "Include hits nudged from loose to strict hits.",
-        "low_quality": "Use for short contigs to predict partial genes.",
-        "num_threads": "Number of threads (CPUs) to use in the BLAST search.",
-    },
-    output_descriptions={
-        "amr_annotations": "AMR Annotation as .txt and .json file.",
-        "protein_annotation": "FASTA file with predicted protein sequences, ORF_ID and "
-        "ARO accession in the Header.",
-        "dna_annotation": "FASTA file with predicted dna sequences, ORF_ID and ARO "
-        "accession in the Header.",
-    },
-    name="Annotation of sequence data with antimicrobial resistance gene information "
-    "from CARD.",
-    description=(
-        "Annotation of sequence data with antimicrobial resistance gene information "
-        "from CARD."
-    ),
-=======
         "include_nudge": "Include hits nudged from loose to strict hits.",
         "low_quality": "Use for short contigs to predict partial genes.",
         "num_threads": "Number of threads (CPUs) to use in the BLAST search.",
@@ -233,15 +144,12 @@
     "from CARD.",
     description="Annotate metagenomic reads with antimicrobial resistance gene "
     "information from CARD.",
->>>>>>> 54d40c71
-    citations=[citations["alcock_card_2023"]],
-)
-
+    citations=[citations["alcock_card_2023"]],
+)
 
 plugin.visualizers.register_function(
-<<<<<<< HEAD
     function=heatmap,
-    inputs={"amr_annotation": List[CARDAnnotation]},
+    inputs={"amr_annotation": CARDAnnotation},
     parameters={
         "cat": Str % Choices(["drug_class", "resistance_mechanism", "gene_family"]),
         "clus": Str % Choices(["samples", "genes", "both"]),
@@ -257,7 +165,10 @@
     },
     name="Download CARD data.",
     description=("Downloads the CARD database from the CARD website."),
-=======
+    citations=[citations["alcock_card_2023"]],
+)
+
+plugin.visualizers.register_function(
     function=visualize_annotation_stats,
     inputs={"amr_reads_annotation": CARDGeneAnnotation | CARDAlleleAnnotation},
     parameters={},
@@ -267,33 +178,17 @@
     parameter_descriptions={},
     name="Visualize mapping statistics.",
     description="Visualize mapping statistics.",
->>>>>>> 54d40c71
     citations=[citations["alcock_card_2023"]],
 )
 
 # Registrations
-<<<<<<< HEAD
-plugin.register_semantic_types(CARDDatabase, CARDAnnotation)
-=======
 plugin.register_semantic_types(
     CARDDatabase, CARDAnnotation, CARDAlleleAnnotation, CARDGeneAnnotation
 )
->>>>>>> 54d40c71
 
 plugin.register_semantic_type_to_format(
     CARDDatabase, artifact_format=CARDDatabaseDirectoryFormat
 )
-<<<<<<< HEAD
-plugin.register_semantic_type_to_format(
-    CARDAnnotation, artifact_format=CARDAnnotationDirectoryFormat
-)
-plugin.register_formats(
-    CARDAnnotationTXTFormat,
-    CARDAnnotationDirectoryFormat,
-    CARDAnnotationJSONFormat,
-    CARDDatabaseFormat,
-    CARDDatabaseDirectoryFormat,
-=======
 plugin.register_semantic_type_to_format(
     CARDAnnotation, artifact_format=CARDAnnotationDirectoryFormat
 )
@@ -315,7 +210,6 @@
     CARDAnnotationStatsFormat,
     CARDAlleleAnnotationDirectoryFormat,
     CARDGeneAnnotationDirectoryFormat,
->>>>>>> 54d40c71
 )
 
 importlib.import_module("q2_amr.types._transformer")