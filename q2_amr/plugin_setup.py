--- conflicted
+++ resolved
@@ -32,33 +32,19 @@
 from qiime2.plugin import Citations, Plugin
 
 from q2_amr import __version__
-<<<<<<< HEAD
 from q2_amr.amrfinderplus.sample_data import annotate_sample_data_amrfinderplus
-from q2_amr.amrfinderplus.types._format import (
-    AMRFinderPlusDatabaseDirFmt,
-    ARMFinderPlusAnnotationDirFmt,
-    ARMFinderPlusAnnotationFormat,
-    ARMFinderPlusAnnotationsDirFmt,
-=======
 from q2_amr.amrfinderplus.types._format import (
     AMRFinderPlusAnnotationDirFmt,
     AMRFinderPlusAnnotationFormat,
     AMRFinderPlusAnnotationsDirFmt,
     AMRFinderPlusDatabaseDirFmt,
->>>>>>> 0b5439a0
     BinaryFormat,
     TextFormat,
 )
 from q2_amr.amrfinderplus.types._type import (
-<<<<<<< HEAD
-    AMRFinderPlusDatabase,
-    ARMFinderPlusAnnotation,
-    ARMFinderPlusAnnotations,
-=======
     AMRFinderPlusAnnotation,
     AMRFinderPlusAnnotations,
     AMRFinderPlusDatabase,
->>>>>>> 0b5439a0
 )
 from q2_amr.card.database import fetch_card_db
 from q2_amr.card.heatmap import heatmap
@@ -1173,8 +1159,8 @@
         "threads": Int % Range(0, None, inclusive_start=False),
     },
     outputs=[
-        ("annotations", SampleData[ARMFinderPlusAnnotations]),
-        ("mutations", SampleData[ARMFinderPlusAnnotations]),
+        ("annotations", SampleData[AMRFinderPlusAnnotations]),
+        ("mutations", SampleData[AMRFinderPlusAnnotations]),
         ("genes", GenomeData[Genes]),
         ("feature_table", FeatureTable[Frequency]),
     ],
@@ -1244,13 +1230,8 @@
     CARDReadsAlleleKmerAnalysis,
     CARDMAGsKmerAnalysis,
     AMRFinderPlusDatabase,
-<<<<<<< HEAD
-    ARMFinderPlusAnnotations,
-    ARMFinderPlusAnnotation,
-=======
     AMRFinderPlusAnnotations,
     AMRFinderPlusAnnotation,
->>>>>>> 0b5439a0
 )
 
 plugin.register_semantic_type_to_format(
@@ -1285,16 +1266,6 @@
     AMRFinderPlusDatabase,
     artifact_format=AMRFinderPlusDatabaseDirFmt,
 )
-<<<<<<< HEAD
-plugin.register_semantic_type_to_format(
-    SampleData[ARMFinderPlusAnnotations],
-    artifact_format=ARMFinderPlusAnnotationsDirFmt,
-)
-plugin.register_semantic_type_to_format(
-    FeatureData[ARMFinderPlusAnnotation],
-    artifact_format=ARMFinderPlusAnnotationDirFmt,
-=======
-
 plugin.register_semantic_type_to_format(
     SampleData[AMRFinderPlusAnnotations],
     artifact_format=AMRFinderPlusAnnotationsDirFmt,
@@ -1302,7 +1273,6 @@
 plugin.register_semantic_type_to_format(
     FeatureData[AMRFinderPlusAnnotation],
     artifact_format=AMRFinderPlusAnnotationDirFmt,
->>>>>>> 0b5439a0
 )
 plugin.register_formats(
     CARDKmerDatabaseDirectoryFormat,
@@ -1331,15 +1301,9 @@
     AMRFinderPlusDatabaseDirFmt,
     TextFormat,
     BinaryFormat,
-<<<<<<< HEAD
-    ARMFinderPlusAnnotationFormat,
-    ARMFinderPlusAnnotationsDirFmt,
-    ARMFinderPlusAnnotationDirFmt,
-=======
     AMRFinderPlusAnnotationFormat,
     AMRFinderPlusAnnotationsDirFmt,
     AMRFinderPlusAnnotationDirFmt,
->>>>>>> 0b5439a0
 )
 
 importlib.import_module("q2_amr.card.types._transformer")