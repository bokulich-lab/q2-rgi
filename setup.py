--- conflicted
+++ resolved
@@ -36,13 +36,8 @@
         ],
         "q2_amr.card.tests": [
             "data/*",
-<<<<<<< HEAD
-            "data/*/*/*",
-            "data/*/*/*/*",
-=======
             "data/*/*/*/*",
             "data/*/*/*/*/*",
->>>>>>> 6cb68a5f
         ],
     },
     zip_safe=False,
