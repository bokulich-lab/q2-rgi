--- conflicted
+++ resolved
@@ -34,15 +34,12 @@
             "data/card_allele_annotation/*/*",
             "data/card_gene_annotation/*/*",
         ],
-<<<<<<< HEAD
-        "q2_amr.card.tests": ["data/*", "data/*/*", "data/*/*/*", "data/*/*/*/*"],
-=======
         "q2_amr.card.tests": [
             "data/*",
+            "data/*/*",
             "data/*/*/*/*",
             "data/*/*/*/*/*",
         ],
->>>>>>> d463cbb5
     },
     zip_safe=False,
 )